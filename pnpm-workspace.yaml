packages:
  - 'packages/*'
<<<<<<< HEAD
  - playground
  - benchmark
=======
  - 'packages-private/*'
>>>>>>> 9a36f2a0

catalog:
  '@babel/parser': ^7.25.3
  '@babel/types': ^7.25.2
  'estree-walker': ^2.0.2
  'magic-string': ^0.30.11
  'source-map-js': ^1.2.0
  'vite': ^5.4.0
  '@vitejs/plugin-vue': ^5.1.2<|MERGE_RESOLUTION|>--- conflicted
+++ resolved
@@ -1,11 +1,8 @@
 packages:
   - 'packages/*'
-<<<<<<< HEAD
+  - 'packages-private/*'
   - playground
   - benchmark
-=======
-  - 'packages-private/*'
->>>>>>> 9a36f2a0
 
 catalog:
   '@babel/parser': ^7.25.3
