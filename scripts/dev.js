// @ts-check

// Using esbuild for faster dev builds.
// We are still using Rollup for production builds because it generates
// smaller files w/ better tree-shaking.

import esbuild from 'esbuild'
import { resolve, relative, dirname } from 'node:path'
import { fileURLToPath } from 'node:url'
import { createRequire } from 'node:module'
import minimist from 'minimist'
import { polyfillNode } from 'esbuild-plugin-polyfill-node'

const require = createRequire(import.meta.url)
const __dirname = dirname(fileURLToPath(import.meta.url))
const args = minimist(process.argv.slice(2))
const target = args._[0] || 'vue'
const format = args.f || 'global'
const prod = args.p || false
const inlineDeps = args.i || args.inline
const pkg = require(`../packages/${target}/package.json`)

// resolve output
const outputFormat = format.startsWith('global')
  ? 'iife'
  : format === 'cjs'
  ? 'cjs'
  : 'esm'

const postfix = format.endsWith('-runtime')
  ? `runtime.${format.replace(/-runtime$/, '')}`
  : format

const outfile = resolve(
  __dirname,
  `../packages/${target}/dist/${
    target === 'vue-compat' ? `vue` : target
  }.${postfix}.${prod ? `prod.` : ``}js`
)
const relativeOutfile = relative(process.cwd(), outfile)

// resolve externals
// TODO this logic is largely duplicated from rollup.config.js
let external = []
if (!inlineDeps) {
  // cjs & esm-bundler: external all deps
  if (format === 'cjs' || format.includes('esm-bundler')) {
    external = [
      ...external,
      ...Object.keys(pkg.dependencies || {}),
      ...Object.keys(pkg.peerDependencies || {}),
      // for @vue/compiler-sfc / server-renderer
      'path',
      'url',
      'stream'
    ]
  }

  if (target === 'compiler-sfc') {
    const consolidatePkgPath = require.resolve(
      '@vue/consolidate/package.json',
      {
        paths: [resolve(__dirname, `../packages/${target}/`)]
      }
    )
    const consolidateDeps = Object.keys(
      require(consolidatePkgPath).devDependencies
    )
    external = [
      ...external,
      ...consolidateDeps,
      'fs',
      'vm',
      'crypto',
      'react-dom/server',
      'teacup/lib/express',
      'arc-templates/dist/es5',
      'then-pug',
      'then-jade'
    ]
  }
}

const plugins = [
  {
    name: 'log-rebuild',
    setup(build) {
      build.onEnd(() => {
        console.log(`built: ${relativeOutfile}`)
      })
    }
  }
]

<<<<<<< HEAD
if (format !== 'cjs' || pkg.buildOptions?.enableNonBrowserBranches) {
=======
if (format !== 'cjs' && pkg.buildOptions?.enableNonBrowserBranches) {
>>>>>>> 46d39107
  plugins.push(polyfillNode())
}

esbuild
  .context({
    entryPoints: [resolve(__dirname, `../packages/${target}/src/index.ts`)],
    outfile,
    bundle: true,
    external,
    sourcemap: true,
    format: outputFormat,
    globalName: pkg.buildOptions?.name,
    platform: format === 'cjs' ? 'node' : 'browser',
    plugins,
    define: {
      __COMMIT__: `"dev"`,
      __VERSION__: `"${pkg.version}"`,
      __DEV__: prod ? `false` : `true`,
      __TEST__: `false`,
      __BROWSER__: String(
        format !== 'cjs' && !pkg.buildOptions?.enableNonBrowserBranches
      ),
      __GLOBAL__: String(format === 'global'),
      __ESM_BUNDLER__: String(format.includes('esm-bundler')),
      __ESM_BROWSER__: String(format.includes('esm-browser')),
      __NODE_JS__: String(format === 'cjs'),
      __SSR__: String(format === 'cjs' || format.includes('esm-bundler')),
      __COMPAT__: String(target === 'vue-compat'),
      __FEATURE_SUSPENSE__: `true`,
      __FEATURE_OPTIONS_API__: `true`,
      __FEATURE_PROD_DEVTOOLS__: `false`
    }
  })
  .then(ctx => ctx.watch())<|MERGE_RESOLUTION|>--- conflicted
+++ resolved
@@ -92,11 +92,7 @@
   }
 ]
 
-<<<<<<< HEAD
-if (format !== 'cjs' || pkg.buildOptions?.enableNonBrowserBranches) {
-=======
 if (format !== 'cjs' && pkg.buildOptions?.enableNonBrowserBranches) {
->>>>>>> 46d39107
   plugins.push(polyfillNode())
 }
 
