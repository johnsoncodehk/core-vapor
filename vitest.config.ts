--- conflicted
+++ resolved
@@ -27,11 +27,7 @@
     globals: true,
     setupFiles: 'scripts/setup-vitest.ts',
     environmentMatchGlobs: [
-<<<<<<< HEAD
-      ['packages/{vue,vue-compat,runtime-dom,runtime-vapor}/**', 'jsdom']
-=======
-      ['packages/{vue,vue-compat,runtime-dom}/**', 'jsdom'],
->>>>>>> a41c5f1f
+      ['packages/{vue,vue-compat,runtime-dom,runtime-vapor}/**', 'jsdom'],
     ],
     sequence: {
       hooks: 'list',
