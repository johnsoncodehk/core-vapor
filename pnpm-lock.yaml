--- conflicted
+++ resolved
@@ -16,11 +16,7 @@
         version: 7.24.0
       '@codspeed/vitest-plugin':
         specifier: ^3.1.0
-<<<<<<< HEAD
-        version: 3.1.0(vite@5.2.10(@types/node@20.12.7)(sass@1.75.0)(terser@5.30.3))(vitest@1.5.0(@types/node@20.12.7)(@vitest/ui@1.5.0)(jsdom@24.0.0)(sass@1.75.0)(terser@5.30.3))
-=======
-        version: 3.1.0(vite@5.2.10(@types/node@20.12.7)(sass@1.75.0)(terser@5.30.4))(vitest@1.5.2(@types/node@20.12.7)(jsdom@24.0.0)(sass@1.75.0)(terser@5.30.4))
->>>>>>> b295cdf4
+        version: 3.1.0(vite@5.2.10(@types/node@20.12.7)(sass@1.75.0)(terser@5.30.4))(vitest@1.5.2(@types/node@20.12.7)(@vitest/ui@1.6.0)(jsdom@24.0.0)(sass@1.75.0)(terser@5.30.4))
       '@rollup/plugin-alias':
         specifier: ^5.1.0
         version: 5.1.0(rollup@4.17.1)
@@ -52,16 +48,11 @@
         specifier: ^7.5.8
         version: 7.5.8
       '@vitest/coverage-istanbul':
-<<<<<<< HEAD
-        specifier: ^1.5.0
-        version: 1.5.0(vitest@1.5.0(@types/node@20.12.7)(@vitest/ui@1.5.0)(jsdom@24.0.0)(sass@1.75.0)(terser@5.30.3))
+        specifier: ^1.5.2
+        version: 1.5.2(vitest@1.5.2(@types/node@20.12.7)(@vitest/ui@1.6.0)(jsdom@24.0.0)(sass@1.75.0)(terser@5.30.4))
       '@vitest/ui':
-        specifier: ^1.5.0
-        version: 1.5.0(vitest@1.5.0)
-=======
         specifier: ^1.5.2
-        version: 1.5.2(vitest@1.5.2(@types/node@20.12.7)(jsdom@24.0.0)(sass@1.75.0)(terser@5.30.4))
->>>>>>> b295cdf4
+        version: 1.6.0(vitest@1.5.2)
       '@vue/consolidate':
         specifier: 1.0.0
         version: 1.0.0
@@ -84,13 +75,8 @@
         specifier: ^0.5.0
         version: 0.5.0(eslint@9.1.1)(typescript@5.4.5)
       eslint-plugin-vitest:
-<<<<<<< HEAD
-        specifier: ^0.5.3
-        version: 0.5.3(eslint@9.0.0)(typescript@5.4.5)(vitest@1.5.0(@types/node@20.12.7)(@vitest/ui@1.5.0)(jsdom@24.0.0)(sass@1.75.0)(terser@5.30.3))
-=======
         specifier: ^0.5.4
-        version: 0.5.4(eslint@9.1.1)(typescript@5.4.5)(vitest@1.5.2(@types/node@20.12.7)(jsdom@24.0.0)(sass@1.75.0)(terser@5.30.4))
->>>>>>> b295cdf4
+        version: 0.5.4(eslint@9.1.1)(typescript@5.4.5)(vitest@1.5.2(@types/node@20.12.7)(@vitest/ui@1.6.0)(jsdom@24.0.0)(sass@1.75.0)(terser@5.30.4))
       estree-walker:
         specifier: ^2.0.2
         version: 2.0.2
@@ -182,13 +168,8 @@
         specifier: ^5.2.10
         version: 5.2.10(@types/node@20.12.7)(sass@1.75.0)(terser@5.30.4)
       vitest:
-<<<<<<< HEAD
-        specifier: ^1.5.0
-        version: 1.5.0(@types/node@20.12.7)(@vitest/ui@1.5.0)(jsdom@24.0.0)(sass@1.75.0)(terser@5.30.3)
-=======
         specifier: ^1.5.2
-        version: 1.5.2(@types/node@20.12.7)(jsdom@24.0.0)(sass@1.75.0)(terser@5.30.4)
->>>>>>> b295cdf4
+        version: 1.5.2(@types/node@20.12.7)(@vitest/ui@1.6.0)(jsdom@24.0.0)(sass@1.75.0)(terser@5.30.4)
 
   packages/compiler-core:
     dependencies:
@@ -487,16 +468,16 @@
     devDependencies:
       '@vitejs/plugin-vue':
         specifier: npm:@vue-vapor/vite-plugin-vue@0.0.0-alpha.4
-        version: '@vue-vapor/vite-plugin-vue@0.0.0-alpha.4(vite@5.2.9(@types/node@20.12.7)(sass@1.75.0)(terser@5.30.3))(vue@packages+vue)'
+        version: '@vue-vapor/vite-plugin-vue@0.0.0-alpha.4(vite@5.2.9(@types/node@20.12.7)(sass@1.75.0)(terser@5.30.4))(vue@packages+vue)'
       vite:
         specifier: ^5.0.12
-        version: 5.2.9(@types/node@20.12.7)(sass@1.75.0)(terser@5.30.3)
+        version: 5.2.9(@types/node@20.12.7)(sass@1.75.0)(terser@5.30.4)
       vite-hyper-config:
         specifier: ^0.2.1
-        version: 0.2.1(@types/node@20.12.7)(sass@1.75.0)(terser@5.30.3)(vite@5.2.9(@types/node@20.12.7)(sass@1.75.0)(terser@5.30.3))
+        version: 0.2.1(@types/node@20.12.7)(sass@1.75.0)(terser@5.30.4)(vite@5.2.9(@types/node@20.12.7)(sass@1.75.0)(terser@5.30.4))
       vite-plugin-inspect:
         specifier: ^0.7.42
-        version: 0.7.42(rollup@4.16.1)(vite@5.2.9(@types/node@20.12.7)(sass@1.75.0)(terser@5.30.3))
+        version: 0.7.42(rollup@4.17.1)(vite@5.2.9(@types/node@20.12.7)(sass@1.75.0)(terser@5.30.4))
 
 packages:
 
@@ -972,16 +953,11 @@
     resolution: {integrity: sha512-+1VkjdD0QBLPodGrJUeqarH8VAIvQODIbwh9XpP5Syisf7YoQgsJKPNFoqqLQlu+VQ/tVSshMR6loPMn8U+dPg==}
     engines: {node: '>=14'}
 
-<<<<<<< HEAD
   '@polka/url@1.0.0-next.25':
     resolution: {integrity: sha512-j7P6Rgr3mmtdkeDGTe0E/aYyWEWVtc5yFXtHCRHs28/jptDEWfaVOc5T7cblqy1XKPPfCxJc/8DwQ5YgLOZOVQ==}
 
-  '@puppeteer/browsers@2.2.2':
-    resolution: {integrity: sha512-hZ/JhxPIceWaGSEzUZp83/8M49CoxlkuThfTR7t4AoCu5+ZvJ3vktLm60Otww2TXeROB5igiZ8D9oPQh6ckBVg==}
-=======
   '@puppeteer/browsers@2.2.3':
     resolution: {integrity: sha512-bJ0UBsk0ESOs6RFcLXOt99a3yTDcOKlzfjad+rhFwdaG1Lu/Wzq58GHYCDTlZ9z6mldf4g+NTb+TXEfe0PpnsQ==}
->>>>>>> b295cdf4
     engines: {node: '>=18'}
     hasBin: true
 
@@ -1362,18 +1338,16 @@
   '@vitest/spy@1.5.2':
     resolution: {integrity: sha512-xCcPvI8JpCtgikT9nLpHPL1/81AYqZy1GCy4+MCHBE7xi8jgsYkULpW5hrx5PGLgOQjUpb6fd15lqcriJ40tfQ==}
 
-<<<<<<< HEAD
-  '@vitest/ui@1.5.0':
-    resolution: {integrity: sha512-ETcToK2TzICf/Oartvt19IH7yR4oCs8GrQk5hRhZ5oZFaSdDHTh6o3EdzyxOaY24NZ20cXYYNGjj1se/5vHfFg==}
+  '@vitest/ui@1.6.0':
+    resolution: {integrity: sha512-k3Lyo+ONLOgylctiGovRKy7V4+dIN2yxstX3eY5cWFXH6WP+ooVX79YSyi0GagdTQzLmT43BF27T0s6dOIPBXA==}
     peerDependencies:
-      vitest: 1.5.0
-
-  '@vitest/utils@1.5.0':
-    resolution: {integrity: sha512-BDU0GNL8MWkRkSRdNFvCUCAVOeHaUlVJ9Tx0TYBZyXaaOTmGtUFObzchCivIBrIwKzvZA7A9sCejVhXM2aY98A==}
-=======
+      vitest: 1.6.0
+
   '@vitest/utils@1.5.2':
     resolution: {integrity: sha512-sWOmyofuXLJ85VvXNsroZur7mOJGiQeM0JN3/0D1uU8U9bGFM69X1iqHaRXl6R8BwaLY6yPCogP257zxTzkUdA==}
->>>>>>> b295cdf4
+
+  '@vitest/utils@1.6.0':
+    resolution: {integrity: sha512-21cPiuGMoMZwiOHa2i4LXkMkMkCGzA+MVFV70jRwHo95dL4x/ts5GZhML1QWuy7yfp3WzK3lRvZi3JnXTYqrBw==}
 
   '@vue-vapor/vite-plugin-vue@0.0.0-alpha.4':
     resolution: {integrity: sha512-18LGTnk07uKIWZtYjpyH71PZWIMrwBwiVqjG8bCS5Q7ebISdTUP2N3Lx1vfQNSoGeBV8rxfekfu7XGXRTjJ9gQ==}
@@ -1389,7 +1363,6 @@
   '@vue/repl@4.1.2':
     resolution: {integrity: sha512-h5JQ5NRN9HOCNfE4QCbZsFgAFS7/A21V3zrltxV2Uag1JIvtQb68qfmj795CPFjMBnRNpCddOBi34AKlq5yHbg==}
 
-<<<<<<< HEAD
   '@vueuse/core@10.9.0':
     resolution: {integrity: sha512-/1vjTol8SXnx6xewDEKfS0Ra//ncg4Hb0DaZiwKf7drgfMsKFExQ+FnnENcN6efPen+1kIzhLQoGSy0eDUVOMg==}
 
@@ -1399,12 +1372,8 @@
   '@vueuse/shared@10.9.0':
     resolution: {integrity: sha512-Uud2IWncmAfJvRaFYzv5OHDli+FbOzxiVEQdLCKQKLyhz94PIyFC3CHcH7EDMwIn8NPtD06+PNbC/PiO0LGLtw==}
 
-  '@zeit/schemas@2.29.0':
-    resolution: {integrity: sha512-g5QiLIfbg3pLuYUJPlisNKY+epQJTcMDsOnVNkscrDP1oi7vmJnzOANYJI/1pZcVJ6umUkBv3aFtlg1UvUHGzA==}
-=======
   '@zeit/schemas@2.36.0':
     resolution: {integrity: sha512-7kjMwcChYEzMKjeex9ZFXkt1AyNov9R5HZtjBKVsmVpw7pa7ZtlCGvCBC2vnnXctaYN+aRI61HjIqeetZW5ROg==}
->>>>>>> b295cdf4
 
   JSONStream@1.3.5:
     resolution: {integrity: sha512-E+iruNOY8VV9s4JEbe1aNEm6MiszPRr/UfcHMz0TQh1BXSxHK+ASV1R6W4HpjBhSeS+54PIsAMCBmwD06LLsqQ==}
@@ -3609,7 +3578,6 @@
     resolution: {integrity: sha512-BNGbWLfd0eUPabhkXUVm0j8uuvREyTh5ovRa/dyow/BqAbZJyC+5fU+IzQOzmAKzYqYRAISoRhdQr3eIZ/PXqg==}
     engines: {node: '>= 0.8'}
 
-<<<<<<< HEAD
   vite-hyper-config@0.2.1:
     resolution: {integrity: sha512-ItRIpzWp0XMh/Sn1H0GCWnQIUcBjnSaZy/EbOpJcRr9H/KTBHUSTCEOigE9K0KTN01Z0GDi/8WgVT9+RPL932A==}
     engines: {node: '>=18.0.0'}
@@ -3618,10 +3586,11 @@
 
   vite-node@1.5.0:
     resolution: {integrity: sha512-tV8h6gMj6vPzVCa7l+VGq9lwoJjW8Y79vst8QZZGiuRAfijU+EEWuc0kFpmndQrWhMMhet1jdSF+40KSZUqIIw==}
-=======
+    engines: {node: ^18.0.0 || >=20.0.0}
+    hasBin: true
+
   vite-node@1.5.2:
     resolution: {integrity: sha512-Y8p91kz9zU+bWtF7HGt6DVw2JbhyuB2RlZix3FPYAYmUyZ3n7iTp8eSyLyY6sxtPegvxQtmlTMhfPhUfCUF93A==}
->>>>>>> b295cdf4
     engines: {node: ^18.0.0 || >=20.0.0}
     hasBin: true
 
@@ -3663,7 +3632,6 @@
       terser:
         optional: true
 
-<<<<<<< HEAD
   vite@5.2.9:
     resolution: {integrity: sha512-uOQWfuZBlc6Y3W/DTuQ1Sr+oIXWvqljLvS881SVmAj00d5RdgShLcuXWxseWPd4HXwiYBFW/vXHfKFeqj9uQnw==}
     engines: {node: ^18.0.0 || >=20.0.0}
@@ -3692,12 +3660,8 @@
       terser:
         optional: true
 
-  vitest@1.5.0:
-    resolution: {integrity: sha512-d8UKgR0m2kjdxDWX6911uwxout6GHS0XaGH1cksSIVVG8kRlE7G7aBw7myKQCvDI5dT4j7ZMa+l706BIORMDLw==}
-=======
   vitest@1.5.2:
     resolution: {integrity: sha512-l9gwIkq16ug3xY7BxHwcBQovLZG75zZL0PlsiYQbf76Rz6QGs54416UWMtC0jXeihvHvcHrf2ROEjkQRVpoZYw==}
->>>>>>> b295cdf4
     engines: {node: ^18.0.0 || >=20.0.0}
     hasBin: true
     peerDependencies:
@@ -3993,19 +3957,11 @@
     transitivePeerDependencies:
       - debug
 
-<<<<<<< HEAD
-  '@codspeed/vitest-plugin@3.1.0(vite@5.2.10(@types/node@20.12.7)(sass@1.75.0)(terser@5.30.3))(vitest@1.5.0(@types/node@20.12.7)(@vitest/ui@1.5.0)(jsdom@24.0.0)(sass@1.75.0)(terser@5.30.3))':
-    dependencies:
-      '@codspeed/core': 3.1.0
-      vite: 5.2.10(@types/node@20.12.7)(sass@1.75.0)(terser@5.30.3)
-      vitest: 1.5.0(@types/node@20.12.7)(@vitest/ui@1.5.0)(jsdom@24.0.0)(sass@1.75.0)(terser@5.30.3)
-=======
-  '@codspeed/vitest-plugin@3.1.0(vite@5.2.10(@types/node@20.12.7)(sass@1.75.0)(terser@5.30.4))(vitest@1.5.2(@types/node@20.12.7)(jsdom@24.0.0)(sass@1.75.0)(terser@5.30.4))':
+  '@codspeed/vitest-plugin@3.1.0(vite@5.2.10(@types/node@20.12.7)(sass@1.75.0)(terser@5.30.4))(vitest@1.5.2(@types/node@20.12.7)(@vitest/ui@1.6.0)(jsdom@24.0.0)(sass@1.75.0)(terser@5.30.4))':
     dependencies:
       '@codspeed/core': 3.1.0
       vite: 5.2.10(@types/node@20.12.7)(sass@1.75.0)(terser@5.30.4)
-      vitest: 1.5.2(@types/node@20.12.7)(jsdom@24.0.0)(sass@1.75.0)(terser@5.30.4)
->>>>>>> b295cdf4
+      vitest: 1.5.2(@types/node@20.12.7)(@vitest/ui@1.6.0)(jsdom@24.0.0)(sass@1.75.0)(terser@5.30.4)
     transitivePeerDependencies:
       - debug
 
@@ -4240,13 +4196,9 @@
   '@pkgjs/parseargs@0.11.0':
     optional: true
 
-<<<<<<< HEAD
   '@polka/url@1.0.0-next.25': {}
 
-  '@puppeteer/browsers@2.2.2':
-=======
   '@puppeteer/browsers@2.2.3':
->>>>>>> b295cdf4
     dependencies:
       debug: 4.3.4
       extract-zip: 2.0.1
@@ -4581,11 +4533,7 @@
       vite: 5.2.10(@types/node@20.12.7)(sass@1.75.0)(terser@5.30.4)
       vue: link:packages/vue
 
-<<<<<<< HEAD
-  '@vitest/coverage-istanbul@1.5.0(vitest@1.5.0(@types/node@20.12.7)(@vitest/ui@1.5.0)(jsdom@24.0.0)(sass@1.75.0)(terser@5.30.3))':
-=======
-  '@vitest/coverage-istanbul@1.5.2(vitest@1.5.2(@types/node@20.12.7)(jsdom@24.0.0)(sass@1.75.0)(terser@5.30.4))':
->>>>>>> b295cdf4
+  '@vitest/coverage-istanbul@1.5.2(vitest@1.5.2(@types/node@20.12.7)(@vitest/ui@1.6.0)(jsdom@24.0.0)(sass@1.75.0)(terser@5.30.4))':
     dependencies:
       debug: 4.3.4
       istanbul-lib-coverage: 3.2.2
@@ -4596,11 +4544,7 @@
       magicast: 0.3.4
       picocolors: 1.0.0
       test-exclude: 6.0.0
-<<<<<<< HEAD
-      vitest: 1.5.0(@types/node@20.12.7)(@vitest/ui@1.5.0)(jsdom@24.0.0)(sass@1.75.0)(terser@5.30.3)
-=======
-      vitest: 1.5.2(@types/node@20.12.7)(jsdom@24.0.0)(sass@1.75.0)(terser@5.30.4)
->>>>>>> b295cdf4
+      vitest: 1.5.2(@types/node@20.12.7)(@vitest/ui@1.6.0)(jsdom@24.0.0)(sass@1.75.0)(terser@5.30.4)
     transitivePeerDependencies:
       - supports-color
 
@@ -4626,38 +4570,40 @@
     dependencies:
       tinyspy: 2.2.1
 
-<<<<<<< HEAD
-  '@vitest/ui@1.5.0(vitest@1.5.0)':
-    dependencies:
-      '@vitest/utils': 1.5.0
+  '@vitest/ui@1.6.0(vitest@1.5.2)':
+    dependencies:
+      '@vitest/utils': 1.6.0
       fast-glob: 3.3.2
       fflate: 0.8.2
       flatted: 3.3.1
       pathe: 1.1.2
       picocolors: 1.0.0
       sirv: 2.0.4
-      vitest: 1.5.0(@types/node@20.12.7)(@vitest/ui@1.5.0)(jsdom@24.0.0)(sass@1.75.0)(terser@5.30.3)
-
-  '@vitest/utils@1.5.0':
-=======
+      vitest: 1.5.2(@types/node@20.12.7)(@vitest/ui@1.6.0)(jsdom@24.0.0)(sass@1.75.0)(terser@5.30.4)
+
   '@vitest/utils@1.5.2':
->>>>>>> b295cdf4
     dependencies:
       diff-sequences: 29.6.3
       estree-walker: 3.0.3
       loupe: 2.3.7
       pretty-format: 29.7.0
 
-  '@vue-vapor/vite-plugin-vue@0.0.0-alpha.4(vite@5.2.9(@types/node@20.12.7)(sass@1.75.0)(terser@5.30.3))(vue@packages+vue)':
-    dependencies:
-      vite: 5.2.9(@types/node@20.12.7)(sass@1.75.0)(terser@5.30.3)
+  '@vitest/utils@1.6.0':
+    dependencies:
+      diff-sequences: 29.6.3
+      estree-walker: 3.0.3
+      loupe: 2.3.7
+      pretty-format: 29.7.0
+
+  '@vue-vapor/vite-plugin-vue@0.0.0-alpha.4(vite@5.2.9(@types/node@20.12.7)(sass@1.75.0)(terser@5.30.4))(vue@packages+vue)':
+    dependencies:
+      vite: 5.2.9(@types/node@20.12.7)(sass@1.75.0)(terser@5.30.4)
       vue: link:packages/vue
 
   '@vue/consolidate@1.0.0': {}
 
   '@vue/repl@4.1.2': {}
 
-<<<<<<< HEAD
   '@vueuse/core@10.9.0(vue@packages+vue)':
     dependencies:
       '@types/web-bluetooth': 0.0.20
@@ -4677,10 +4623,7 @@
       - '@vue/composition-api'
       - vue
 
-  '@zeit/schemas@2.29.0': {}
-=======
   '@zeit/schemas@2.36.0': {}
->>>>>>> b295cdf4
 
   JSONStream@1.3.5:
     dependencies:
@@ -5334,20 +5277,12 @@
       - supports-color
       - typescript
 
-<<<<<<< HEAD
-  eslint-plugin-vitest@0.5.3(eslint@9.0.0)(typescript@5.4.5)(vitest@1.5.0(@types/node@20.12.7)(@vitest/ui@1.5.0)(jsdom@24.0.0)(sass@1.75.0)(terser@5.30.3)):
-=======
-  eslint-plugin-vitest@0.5.4(eslint@9.1.1)(typescript@5.4.5)(vitest@1.5.2(@types/node@20.12.7)(jsdom@24.0.0)(sass@1.75.0)(terser@5.30.4)):
->>>>>>> b295cdf4
+  eslint-plugin-vitest@0.5.4(eslint@9.1.1)(typescript@5.4.5)(vitest@1.5.2(@types/node@20.12.7)(@vitest/ui@1.6.0)(jsdom@24.0.0)(sass@1.75.0)(terser@5.30.4)):
     dependencies:
       '@typescript-eslint/utils': 7.7.1(eslint@9.1.1)(typescript@5.4.5)
       eslint: 9.1.1
     optionalDependencies:
-<<<<<<< HEAD
-      vitest: 1.5.0(@types/node@20.12.7)(@vitest/ui@1.5.0)(jsdom@24.0.0)(sass@1.75.0)(terser@5.30.3)
-=======
-      vitest: 1.5.2(@types/node@20.12.7)(jsdom@24.0.0)(sass@1.75.0)(terser@5.30.4)
->>>>>>> b295cdf4
+      vitest: 1.5.2(@types/node@20.12.7)(@vitest/ui@1.6.0)(jsdom@24.0.0)(sass@1.75.0)(terser@5.30.4)
     transitivePeerDependencies:
       - supports-color
       - typescript
@@ -7039,13 +6974,12 @@
 
   vary@1.1.2: {}
 
-<<<<<<< HEAD
-  vite-hyper-config@0.2.1(@types/node@20.12.7)(sass@1.75.0)(terser@5.30.3)(vite@5.2.9(@types/node@20.12.7)(sass@1.75.0)(terser@5.30.3)):
+  vite-hyper-config@0.2.1(@types/node@20.12.7)(sass@1.75.0)(terser@5.30.4)(vite@5.2.9(@types/node@20.12.7)(sass@1.75.0)(terser@5.30.4)):
     dependencies:
       cac: 6.7.14
       picocolors: 1.0.0
-      vite: 5.2.9(@types/node@20.12.7)(sass@1.75.0)(terser@5.30.3)
-      vite-node: 1.5.0(@types/node@20.12.7)(sass@1.75.0)(terser@5.30.3)
+      vite: 5.2.9(@types/node@20.12.7)(sass@1.75.0)(terser@5.30.4)
+      vite-node: 1.5.0(@types/node@20.12.7)(sass@1.75.0)(terser@5.30.4)
     transitivePeerDependencies:
       - '@types/node'
       - less
@@ -7056,10 +6990,7 @@
       - supports-color
       - terser
 
-  vite-node@1.5.0(@types/node@20.12.7)(sass@1.75.0)(terser@5.30.3):
-=======
-  vite-node@1.5.2(@types/node@20.12.7)(sass@1.75.0)(terser@5.30.4):
->>>>>>> b295cdf4
+  vite-node@1.5.0(@types/node@20.12.7)(sass@1.75.0)(terser@5.30.4):
     dependencies:
       cac: 6.7.14
       debug: 4.3.4
@@ -7076,26 +7007,39 @@
       - supports-color
       - terser
 
-<<<<<<< HEAD
-  vite-plugin-inspect@0.7.42(rollup@4.16.1)(vite@5.2.9(@types/node@20.12.7)(sass@1.75.0)(terser@5.30.3)):
+  vite-node@1.5.2(@types/node@20.12.7)(sass@1.75.0)(terser@5.30.4):
+    dependencies:
+      cac: 6.7.14
+      debug: 4.3.4
+      pathe: 1.1.2
+      picocolors: 1.0.0
+      vite: 5.2.10(@types/node@20.12.7)(sass@1.75.0)(terser@5.30.4)
+    transitivePeerDependencies:
+      - '@types/node'
+      - less
+      - lightningcss
+      - sass
+      - stylus
+      - sugarss
+      - supports-color
+      - terser
+
+  vite-plugin-inspect@0.7.42(rollup@4.17.1)(vite@5.2.9(@types/node@20.12.7)(sass@1.75.0)(terser@5.30.4)):
     dependencies:
       '@antfu/utils': 0.7.7
-      '@rollup/pluginutils': 5.1.0(rollup@4.16.1)
+      '@rollup/pluginutils': 5.1.0(rollup@4.17.1)
       debug: 4.3.4
       error-stack-parser-es: 0.1.1
       fs-extra: 11.2.0
       open: 9.1.0
       picocolors: 1.0.0
       sirv: 2.0.4
-      vite: 5.2.9(@types/node@20.12.7)(sass@1.75.0)(terser@5.30.3)
+      vite: 5.2.9(@types/node@20.12.7)(sass@1.75.0)(terser@5.30.4)
     transitivePeerDependencies:
       - rollup
       - supports-color
 
-  vite@5.2.10(@types/node@20.12.7)(sass@1.75.0)(terser@5.30.3):
-=======
   vite@5.2.10(@types/node@20.12.7)(sass@1.75.0)(terser@5.30.4):
->>>>>>> b295cdf4
     dependencies:
       esbuild: 0.20.2
       postcss: 8.4.38
@@ -7106,8 +7050,7 @@
       sass: 1.75.0
       terser: 5.30.4
 
-<<<<<<< HEAD
-  vite@5.2.9(@types/node@20.12.7)(sass@1.75.0)(terser@5.30.3):
+  vite@5.2.9(@types/node@20.12.7)(sass@1.75.0)(terser@5.30.4):
     dependencies:
       esbuild: 0.20.2
       postcss: 8.4.38
@@ -7116,12 +7059,9 @@
       '@types/node': 20.12.7
       fsevents: 2.3.3
       sass: 1.75.0
-      terser: 5.30.3
-
-  vitest@1.5.0(@types/node@20.12.7)(@vitest/ui@1.5.0)(jsdom@24.0.0)(sass@1.75.0)(terser@5.30.3):
-=======
-  vitest@1.5.2(@types/node@20.12.7)(jsdom@24.0.0)(sass@1.75.0)(terser@5.30.4):
->>>>>>> b295cdf4
+      terser: 5.30.4
+
+  vitest@1.5.2(@types/node@20.12.7)(@vitest/ui@1.6.0)(jsdom@24.0.0)(sass@1.75.0)(terser@5.30.4):
     dependencies:
       '@vitest/expect': 1.5.2
       '@vitest/runner': 1.5.2
@@ -7145,7 +7085,7 @@
       why-is-node-running: 2.2.2
     optionalDependencies:
       '@types/node': 20.12.7
-      '@vitest/ui': 1.5.0(vitest@1.5.0)
+      '@vitest/ui': 1.6.0(vitest@1.5.2)
       jsdom: 24.0.0
     transitivePeerDependencies:
       - less
