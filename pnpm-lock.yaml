lockfileVersion: '6.0'

settings:
  autoInstallPeers: true
  excludeLinksFromLockfile: false

importers:

  .:
    devDependencies:
      '@babel/parser':
        specifier: ^7.23.9
        version: 7.23.9
      '@babel/types':
        specifier: ^7.23.9
        version: 7.23.9
      '@codspeed/vitest-plugin':
        specifier: ^2.3.1
        version: 2.3.1(vite@5.0.12)(vitest@1.2.2)
      '@rollup/plugin-alias':
        specifier: ^5.1.0
        version: 5.1.0(rollup@4.9.2)
      '@rollup/plugin-commonjs':
        specifier: ^25.0.7
        version: 25.0.7(rollup@4.9.2)
      '@rollup/plugin-json':
        specifier: ^6.1.0
        version: 6.1.0(rollup@4.9.2)
      '@rollup/plugin-node-resolve':
        specifier: ^15.2.3
        version: 15.2.3(rollup@4.9.2)
      '@rollup/plugin-replace':
        specifier: 5.0.4
        version: 5.0.4(rollup@4.9.2)
      '@rollup/plugin-terser':
        specifier: ^0.4.4
        version: 0.4.4(rollup@4.9.2)
      '@types/hash-sum':
        specifier: ^1.0.2
        version: 1.0.2
      '@types/minimist':
        specifier: ^1.2.5
        version: 1.2.5
      '@types/node':
        specifier: ^20.11.16
        version: 20.11.16
      '@types/semver':
        specifier: ^7.5.6
        version: 7.5.6
      '@typescript-eslint/eslint-plugin':
        specifier: ^6.18.1
        version: 6.19.0(@typescript-eslint/parser@6.19.0)(eslint@8.56.0)(typescript@5.2.2)
      '@typescript-eslint/parser':
        specifier: ^6.18.1
        version: 6.19.0(eslint@8.56.0)(typescript@5.2.2)
      '@vitest/coverage-istanbul':
        specifier: ^1.2.2
        version: 1.2.2(vitest@1.2.2)
      '@vitest/ui':
        specifier: ^1.2.2
        version: 1.2.2(vitest@1.2.2)
      '@vue/consolidate':
        specifier: 1.0.0
        version: 1.0.0
      conventional-changelog-cli:
        specifier: ^4.1.0
        version: 4.1.0
      enquirer:
        specifier: ^2.4.1
        version: 2.4.1
      esbuild:
        specifier: ^0.20.0
        version: 0.20.0
      esbuild-plugin-polyfill-node:
        specifier: ^0.3.0
        version: 0.3.0(esbuild@0.20.0)
      eslint:
        specifier: ^8.56.0
        version: 8.56.0
      eslint-define-config:
        specifier: ^1.24.1
        version: 1.24.1
      eslint-plugin-import:
        specifier: npm:eslint-plugin-i@^2.29.1
        version: /eslint-plugin-i@2.29.1(@typescript-eslint/parser@6.19.0)(eslint@8.56.0)
      eslint-plugin-jest:
        specifier: ^27.6.3
        version: 27.6.3(@typescript-eslint/eslint-plugin@6.19.0)(eslint@8.56.0)(typescript@5.2.2)
      estree-walker:
        specifier: ^2.0.2
        version: 2.0.2
      execa:
        specifier: ^8.0.1
        version: 8.0.1
      jsdom:
        specifier: ^23.2.0
        version: 23.2.0
      lint-staged:
        specifier: ^15.2.0
        version: 15.2.0
      lodash:
        specifier: ^4.17.21
        version: 4.17.21
      magic-string:
        specifier: ^0.30.6
        version: 0.30.7
      markdown-table:
        specifier: ^3.0.3
        version: 3.0.3
      marked:
        specifier: ^11.2.0
        version: 11.2.0
      minimist:
        specifier: ^1.2.8
        version: 1.2.8
      npm-run-all2:
        specifier: ^6.1.2
        version: 6.1.2
      picocolors:
        specifier: ^1.0.0
        version: 1.0.0
      prettier:
        specifier: ^3.2.2
        version: 3.2.4
      pretty-bytes:
        specifier: ^6.1.1
        version: 6.1.1
      pug:
        specifier: ^3.0.2
        version: 3.0.2
      puppeteer:
        specifier: ~21.11.0
        version: 21.11.0(typescript@5.2.2)
      rimraf:
        specifier: ^5.0.5
        version: 5.0.5
      rollup:
        specifier: 4.9.2
        version: 4.9.2
      rollup-plugin-dts:
        specifier: ^6.1.0
        version: 6.1.0(rollup@4.9.2)(typescript@5.2.2)
      rollup-plugin-esbuild:
        specifier: ^6.1.1
        version: 6.1.1(esbuild@0.20.0)(rollup@4.9.2)
      rollup-plugin-polyfill-node:
        specifier: ^0.13.0
        version: 0.13.0(rollup@4.9.2)
      semver:
        specifier: ^7.5.4
        version: 7.5.4
      serve:
        specifier: ^14.2.1
        version: 14.2.1
      simple-git-hooks:
        specifier: ^2.9.0
        version: 2.9.0
      terser:
        specifier: ^5.27.0
        version: 5.27.0
      todomvc-app-css:
        specifier: ^2.4.3
        version: 2.4.3
      tslib:
        specifier: ^2.6.2
        version: 2.6.2
      tsx:
        specifier: ^4.7.0
        version: 4.7.0
      typescript:
        specifier: ^5.2.2
        version: 5.2.2
      vite:
        specifier: ^5.0.12
        version: 5.0.12(@types/node@20.11.16)(terser@5.27.0)
      vitest:
        specifier: ^1.2.2
        version: 1.2.2(@types/node@20.11.16)(@vitest/ui@1.2.2)(jsdom@23.2.0)(terser@5.27.0)

  packages/compiler-core:
    dependencies:
      '@babel/parser':
        specifier: ^7.23.9
        version: 7.23.9
      '@vue/shared':
        specifier: workspace:*
        version: link:../shared
      entities:
        specifier: ^4.5.0
        version: 4.5.0
      estree-walker:
        specifier: ^2.0.2
        version: 2.0.2
      source-map-js:
        specifier: ^1.0.2
        version: 1.0.2
    devDependencies:
      '@babel/types':
        specifier: ^7.23.9
        version: 7.23.9

  packages/compiler-dom:
    dependencies:
      '@vue/compiler-core':
        specifier: workspace:*
        version: link:../compiler-core
      '@vue/shared':
        specifier: workspace:*
        version: link:../shared

  packages/compiler-sfc:
    dependencies:
      '@babel/parser':
        specifier: ^7.23.9
        version: 7.23.9
      '@vue/compiler-core':
        specifier: workspace:*
        version: link:../compiler-core
      '@vue/compiler-dom':
        specifier: workspace:*
        version: link:../compiler-dom
      '@vue/compiler-ssr':
        specifier: workspace:*
        version: link:../compiler-ssr
      '@vue/compiler-vapor':
        specifier: workspace:*
        version: link:../compiler-vapor
      '@vue/shared':
        specifier: workspace:*
        version: link:../shared
      estree-walker:
        specifier: ^2.0.2
        version: 2.0.2
      magic-string:
        specifier: ^0.30.6
        version: 0.30.7
      postcss:
        specifier: ^8.4.33
        version: 8.4.33
      source-map-js:
        specifier: ^1.0.2
        version: 1.0.2
    devDependencies:
      '@babel/types':
        specifier: ^7.23.9
        version: 7.23.9
      '@vue/consolidate':
        specifier: ^1.0.0
        version: 1.0.0
      hash-sum:
        specifier: ^2.0.0
        version: 2.0.0
      lru-cache:
        specifier: 10.1.0
        version: 10.1.0
      merge-source-map:
        specifier: ^1.1.0
        version: 1.1.0
      minimatch:
        specifier: ^9.0.3
        version: 9.0.3
      postcss-modules:
        specifier: ^6.0.0
        version: 6.0.0(postcss@8.4.33)
      postcss-selector-parser:
        specifier: ^6.0.15
        version: 6.0.15
      pug:
        specifier: ^3.0.2
        version: 3.0.2
      sass:
        specifier: ^1.70.0
        version: 1.70.0

  packages/compiler-ssr:
    dependencies:
      '@vue/compiler-dom':
        specifier: workspace:*
        version: link:../compiler-dom
      '@vue/shared':
        specifier: workspace:*
        version: link:../shared

  packages/compiler-vapor:
    dependencies:
      '@vue/compiler-dom':
        specifier: workspace:*
        version: link:../compiler-dom
      '@vue/shared':
        specifier: workspace:*
        version: link:../shared
      source-map-js:
        specifier: ^1.0.2
        version: 1.0.2

  packages/dts-built-test:
    dependencies:
      '@vue/reactivity':
        specifier: workspace:*
        version: link:../reactivity
      '@vue/shared':
        specifier: workspace:*
        version: link:../shared
      vue:
        specifier: workspace:*
        version: link:../vue

  packages/dts-test:
    dependencies:
      '@vue/dts-built-test':
        specifier: workspace:*
        version: link:../dts-built-test
      vue:
        specifier: workspace:*
        version: link:../vue

  packages/reactivity:
    dependencies:
      '@vue/shared':
        specifier: workspace:*
        version: link:../shared

  packages/runtime-core:
    dependencies:
      '@vue/reactivity':
        specifier: workspace:*
        version: link:../reactivity
      '@vue/shared':
        specifier: workspace:*
        version: link:../shared

  packages/runtime-dom:
    dependencies:
      '@vue/runtime-core':
        specifier: workspace:*
        version: link:../runtime-core
      '@vue/shared':
        specifier: workspace:*
        version: link:../shared
      csstype:
        specifier: ^3.1.3
        version: 3.1.3

  packages/runtime-test:
    dependencies:
      '@vue/runtime-core':
        specifier: workspace:*
        version: link:../runtime-core
      '@vue/shared':
        specifier: workspace:*
        version: link:../shared

  packages/runtime-vapor:
    dependencies:
      '@vue/reactivity':
        specifier: workspace:*
        version: link:../reactivity
      '@vue/shared':
        specifier: workspace:*
        version: link:../shared

  packages/server-renderer:
    dependencies:
      '@vue/compiler-ssr':
        specifier: workspace:*
        version: link:../compiler-ssr
      '@vue/shared':
        specifier: workspace:*
        version: link:../shared
      vue:
        specifier: workspace:*
        version: link:../vue

  packages/sfc-playground:
    dependencies:
      '@vue/repl':
<<<<<<< HEAD
        specifier: ^4.0.0
        version: 4.0.0
=======
        specifier: ^4.1.0
        version: 4.1.0
>>>>>>> fe5d919b
      file-saver:
        specifier: ^2.0.5
        version: 2.0.5
      jszip:
        specifier: ^3.10.1
        version: 3.10.1
      vue:
        specifier: workspace:*
        version: link:../vue
    devDependencies:
      '@vitejs/plugin-vue':
        specifier: ^5.0.3
        version: 5.0.3(vite@5.0.12)(vue@packages+vue)
      vite:
        specifier: ^5.0.12
        version: 5.0.12(@types/node@20.11.16)(terser@5.27.0)

  packages/shared: {}

  packages/template-explorer:
    dependencies:
      '@vue/compiler-vapor':
        specifier: workspace:^
        version: link:../compiler-vapor
      monaco-editor:
        specifier: ^0.45.0
        version: 0.45.0
      source-map-js:
        specifier: ^1.0.2
        version: 1.0.2

  packages/vue:
    dependencies:
      '@vue/compiler-dom':
        specifier: workspace:*
        version: link:../compiler-dom
      '@vue/compiler-sfc':
        specifier: workspace:*
        version: link:../compiler-sfc
      '@vue/runtime-dom':
        specifier: workspace:*
        version: link:../runtime-dom
      '@vue/server-renderer':
        specifier: workspace:*
        version: link:../server-renderer
      '@vue/shared':
        specifier: workspace:*
        version: link:../shared
      '@vue/vapor':
        specifier: workspace:*
        version: link:../vue-vapor
      typescript:
        specifier: '*'
        version: 5.2.2

  packages/vue-compat:
    dependencies:
      '@babel/parser':
        specifier: ^7.23.9
        version: 7.23.9
      estree-walker:
        specifier: ^2.0.2
        version: 2.0.2
      source-map-js:
        specifier: ^1.0.2
        version: 1.0.2
      vue:
        specifier: workspace:*
        version: link:../vue

  packages/vue-vapor:
    dependencies:
      '@vue/compiler-vapor':
        specifier: workspace:*
        version: link:../compiler-vapor
      '@vue/runtime-vapor':
        specifier: workspace:*
        version: link:../runtime-vapor

  playground:
    dependencies:
      '@vueuse/core':
        specifier: ^10.7.2
        version: 10.7.2(vue@packages+vue)
      vue:
        specifier: workspace:*
        version: link:../packages/vue
    devDependencies:
      '@vitejs/plugin-vue':
        specifier: npm:@vue-vapor/vite-plugin-vue@latest
        version: /@vue-vapor/vite-plugin-vue@0.0.0-alpha.1(vite@5.0.12)(vue@packages+vue)
      vite:
        specifier: ^5.0.12
        version: 5.0.12(@types/node@20.11.16)(terser@5.27.0)
      vite-hyper-config:
        specifier: ^0.2.1
        version: 0.2.1(@types/node@20.11.16)(terser@5.27.0)(vite@5.0.12)
      vite-plugin-inspect:
        specifier: ^0.7.42
        version: 0.7.42(rollup@4.9.2)(vite@5.0.12)

packages:

  /@aashutoshrathi/word-wrap@1.2.6:
    resolution: {integrity: sha512-1Yjs2SvM8TflER/OD3cOjhWWOZb58A2t7wpE2S9XfBYTiIl+XFhQG2bjy4Pu1I+EAlCNUzRDYDdFwFYUKvXcIA==}
    engines: {node: '>=0.10.0'}
    dev: true

  /@ampproject/remapping@2.2.1:
    resolution: {integrity: sha512-lFMjJTrFL3j7L9yBxwYfCq2k6qqwHyzuUl/XBnif78PWTJYyL/dfowQHWE3sp6U6ZzqWiiIZnpTMO96zhkjwtg==}
    engines: {node: '>=6.0.0'}
    dependencies:
      '@jridgewell/gen-mapping': 0.3.3
      '@jridgewell/trace-mapping': 0.3.20
    dev: true

  /@antfu/utils@0.7.6:
    resolution: {integrity: sha512-pvFiLP2BeOKA/ZOS6jxx4XhKzdVLHDhGlFEaZ2flWWYf2xOqVniqpk38I04DFRyz+L0ASggl7SkItTc+ZLju4w==}
    dev: true

  /@asamuzakjp/dom-selector@2.0.2:
    resolution: {integrity: sha512-x1KXOatwofR6ZAYzXRBL5wrdV0vwNxlTCK9NCuLqAzQYARqGcvFwiJA6A1ERuh+dgeA4Dxm3JBYictIes+SqUQ==}
    dependencies:
      bidi-js: 1.0.3
      css-tree: 2.3.1
      is-potential-custom-element-name: 1.0.1
    dev: true

  /@babel/code-frame@7.23.5:
    resolution: {integrity: sha512-CgH3s1a96LipHCmSUmYFPwY7MNx8C3avkq7i4Wl3cfa662ldtUe4VM1TPXX70pfmrlWTb6jLqTYrZyT2ZTJBgA==}
    engines: {node: '>=6.9.0'}
    requiresBuild: true
    dependencies:
      '@babel/highlight': 7.23.4
      chalk: 2.4.2
    dev: true

  /@babel/compat-data@7.23.2:
    resolution: {integrity: sha512-0S9TQMmDHlqAZ2ITT95irXKfxN9bncq8ZCoJhun3nHL/lLUxd2NKBJYoNGWH7S0hz6fRQwWlAWn/ILM0C70KZQ==}
    engines: {node: '>=6.9.0'}
    dev: true

  /@babel/core@7.23.3:
    resolution: {integrity: sha512-Jg+msLuNuCJDyBvFv5+OKOUjWMZgd85bKjbICd3zWrKAo+bJ49HJufi7CQE0q0uR8NGyO6xkCACScNqyjHSZew==}
    engines: {node: '>=6.9.0'}
    dependencies:
      '@ampproject/remapping': 2.2.1
      '@babel/code-frame': 7.23.5
      '@babel/generator': 7.23.3
      '@babel/helper-compilation-targets': 7.22.15
      '@babel/helper-module-transforms': 7.23.3(@babel/core@7.23.3)
      '@babel/helpers': 7.23.2
      '@babel/parser': 7.23.9
      '@babel/template': 7.22.15
      '@babel/traverse': 7.23.3
      '@babel/types': 7.23.9
      convert-source-map: 2.0.0
      debug: 4.3.4
      gensync: 1.0.0-beta.2
      json5: 2.2.3
      semver: 6.3.1
    transitivePeerDependencies:
      - supports-color
    dev: true

  /@babel/generator@7.23.3:
    resolution: {integrity: sha512-keeZWAV4LU3tW0qRi19HRpabC/ilM0HRBBzf9/k8FFiG4KVpiv0FIy4hHfLfFQZNhziCTPTmd59zoyv6DNISzg==}
    engines: {node: '>=6.9.0'}
    dependencies:
      '@babel/types': 7.23.9
      '@jridgewell/gen-mapping': 0.3.3
      '@jridgewell/trace-mapping': 0.3.20
      jsesc: 2.5.2
    dev: true

  /@babel/helper-compilation-targets@7.22.15:
    resolution: {integrity: sha512-y6EEzULok0Qvz8yyLkCvVX+02ic+By2UdOhylwUOvOn9dvYc9mKICJuuU1n1XBI02YWsNsnrY1kc6DVbjcXbtw==}
    engines: {node: '>=6.9.0'}
    dependencies:
      '@babel/compat-data': 7.23.2
      '@babel/helper-validator-option': 7.22.15
      browserslist: 4.22.1
      lru-cache: 5.1.1
      semver: 6.3.1
    dev: true

  /@babel/helper-environment-visitor@7.22.20:
    resolution: {integrity: sha512-zfedSIzFhat/gFhWfHtgWvlec0nqB9YEIVrpuwjruLlXfUSnA8cJB0miHKwqDnQ7d32aKo2xt88/xZptwxbfhA==}
    engines: {node: '>=6.9.0'}
    dev: true

  /@babel/helper-function-name@7.23.0:
    resolution: {integrity: sha512-OErEqsrxjZTJciZ4Oo+eoZqeW9UIiOcuYKRJA4ZAgV9myA+pOXhhmpfNCKjEH/auVfEYVFJ6y1Tc4r0eIApqiw==}
    engines: {node: '>=6.9.0'}
    dependencies:
      '@babel/template': 7.22.15
      '@babel/types': 7.23.9
    dev: true

  /@babel/helper-hoist-variables@7.22.5:
    resolution: {integrity: sha512-wGjk9QZVzvknA6yKIUURb8zY3grXCcOZt+/7Wcy8O2uctxhplmUPkOdlgoNhmdVee2c92JXbf1xpMtVNbfoxRw==}
    engines: {node: '>=6.9.0'}
    dependencies:
      '@babel/types': 7.23.9
    dev: true

  /@babel/helper-module-imports@7.22.15:
    resolution: {integrity: sha512-0pYVBnDKZO2fnSPCrgM/6WMc7eS20Fbok+0r88fp+YtWVLZrp4CkafFGIp+W0VKw4a22sgebPT99y+FDNMdP4w==}
    engines: {node: '>=6.9.0'}
    dependencies:
      '@babel/types': 7.23.9
    dev: true

  /@babel/helper-module-transforms@7.23.3(@babel/core@7.23.3):
    resolution: {integrity: sha512-7bBs4ED9OmswdfDzpz4MpWgSrV7FXlc3zIagvLFjS5H+Mk7Snr21vQ6QwrsoCGMfNC4e4LQPdoULEt4ykz0SRQ==}
    engines: {node: '>=6.9.0'}
    peerDependencies:
      '@babel/core': ^7.0.0
    dependencies:
      '@babel/core': 7.23.3
      '@babel/helper-environment-visitor': 7.22.20
      '@babel/helper-module-imports': 7.22.15
      '@babel/helper-simple-access': 7.22.5
      '@babel/helper-split-export-declaration': 7.22.6
      '@babel/helper-validator-identifier': 7.22.20
    dev: true

  /@babel/helper-simple-access@7.22.5:
    resolution: {integrity: sha512-n0H99E/K+Bika3++WNL17POvo4rKWZ7lZEp1Q+fStVbUi8nxPQEBOlTmCOxW/0JsS56SKKQ+ojAe2pHKJHN35w==}
    engines: {node: '>=6.9.0'}
    dependencies:
      '@babel/types': 7.23.9
    dev: true

  /@babel/helper-split-export-declaration@7.22.6:
    resolution: {integrity: sha512-AsUnxuLhRYsisFiaJwvp1QF+I3KjD5FOxut14q/GzovUe6orHLesW2C7d754kRm53h5gqrz6sFl6sxc4BVtE/g==}
    engines: {node: '>=6.9.0'}
    dependencies:
      '@babel/types': 7.23.9
    dev: true

  /@babel/helper-string-parser@7.23.4:
    resolution: {integrity: sha512-803gmbQdqwdf4olxrX4AJyFBV/RTr3rSmOj0rKwesmzlfhYNDEs+/iOcznzpNWlJlIlTJC2QfPFcHB6DlzdVLQ==}
    engines: {node: '>=6.9.0'}

  /@babel/helper-validator-identifier@7.22.20:
    resolution: {integrity: sha512-Y4OZ+ytlatR8AI+8KZfKuL5urKp7qey08ha31L8b3BwewJAoJamTzyvxPR/5D+KkdJCGPq/+8TukHBlY10FX9A==}
    engines: {node: '>=6.9.0'}
    requiresBuild: true

  /@babel/helper-validator-option@7.22.15:
    resolution: {integrity: sha512-bMn7RmyFjY/mdECUbgn9eoSY4vqvacUnS9i9vGAGttgFWesO6B4CYWA7XlpbWgBt71iv/hfbPlynohStqnu5hA==}
    engines: {node: '>=6.9.0'}
    dev: true

  /@babel/helpers@7.23.2:
    resolution: {integrity: sha512-lzchcp8SjTSVe/fPmLwtWVBFC7+Tbn8LGHDVfDp9JGxpAY5opSaEFgt8UQvrnECWOTdji2mOWMz1rOhkHscmGQ==}
    engines: {node: '>=6.9.0'}
    dependencies:
      '@babel/template': 7.22.15
      '@babel/traverse': 7.23.3
      '@babel/types': 7.23.9
    transitivePeerDependencies:
      - supports-color
    dev: true

  /@babel/highlight@7.23.4:
    resolution: {integrity: sha512-acGdbYSfp2WheJoJm/EBBBLh/ID8KDc64ISZ9DYtBmC8/Q204PZJLHyzeB5qMzJ5trcOkybd78M4x2KWsUq++A==}
    engines: {node: '>=6.9.0'}
    requiresBuild: true
    dependencies:
      '@babel/helper-validator-identifier': 7.22.20
      chalk: 2.4.2
      js-tokens: 4.0.0
    dev: true

  /@babel/parser@7.23.9:
    resolution: {integrity: sha512-9tcKgqKbs3xGJ+NtKF2ndOBBLVwPjl1SHxPQkd36r3Dlirw3xWUeGaTbqr7uGZcTaxkVNwc+03SVP7aCdWrTlA==}
    engines: {node: '>=6.0.0'}
    hasBin: true
    dependencies:
      '@babel/types': 7.23.9

  /@babel/template@7.22.15:
    resolution: {integrity: sha512-QPErUVm4uyJa60rkI73qneDacvdvzxshT3kksGqlGWYdOTIUOwJ7RDUL8sGqslY1uXWSL6xMFKEXDS3ox2uF0w==}
    engines: {node: '>=6.9.0'}
    dependencies:
      '@babel/code-frame': 7.23.5
      '@babel/parser': 7.23.9
      '@babel/types': 7.23.9
    dev: true

  /@babel/traverse@7.23.3:
    resolution: {integrity: sha512-+K0yF1/9yR0oHdE0StHuEj3uTPzwwbrLGfNOndVJVV2TqA5+j3oljJUb4nmB954FLGjNem976+B+eDuLIjesiQ==}
    engines: {node: '>=6.9.0'}
    dependencies:
      '@babel/code-frame': 7.23.5
      '@babel/generator': 7.23.3
      '@babel/helper-environment-visitor': 7.22.20
      '@babel/helper-function-name': 7.23.0
      '@babel/helper-hoist-variables': 7.22.5
      '@babel/helper-split-export-declaration': 7.22.6
      '@babel/parser': 7.23.9
      '@babel/types': 7.23.9
      debug: 4.3.4
      globals: 11.12.0
    transitivePeerDependencies:
      - supports-color
    dev: true

  /@babel/types@7.23.9:
    resolution: {integrity: sha512-dQjSq/7HaSjRM43FFGnv5keM2HsxpmyV1PfaSVm0nzzjwwTmjOe6J4bC8e3+pTEIgHaHj+1ZlLThRJ2auc/w1Q==}
    engines: {node: '>=6.9.0'}
    dependencies:
      '@babel/helper-string-parser': 7.23.4
      '@babel/helper-validator-identifier': 7.22.20
      to-fast-properties: 2.0.0

  /@codspeed/core@2.3.1:
    resolution: {integrity: sha512-7KRwBX4iXK33gEQwh8jPWBF9srGIjewm3oc+A/66caiG/aOyHmxJCapjAZxT2f2vIVYqR7CghzqlxY2ik0DNBg==}
    dependencies:
      find-up: 6.3.0
      node-gyp-build: 4.7.1
    dev: true

  /@codspeed/vitest-plugin@2.3.1(vite@5.0.12)(vitest@1.2.2):
    resolution: {integrity: sha512-/e4G2B/onX/hG/EjUU/NpDxnIryeTDamVRTBeWfgQDoex3g7GDzTwoQktaU5l/Asw3ZjEErQg+oQVToQ6jYZlA==}
    peerDependencies:
      vite: ^4.2.0 || ^5.0.0
      vitest: '>=1.0.0-beta.4 || >=1'
    dependencies:
      '@codspeed/core': 2.3.1
      vite: 5.0.12(@types/node@20.11.16)(terser@5.27.0)
      vitest: 1.2.2(@types/node@20.11.16)(@vitest/ui@1.2.2)(jsdom@23.2.0)(terser@5.27.0)
    dev: true

  /@esbuild/aix-ppc64@0.19.10:
    resolution: {integrity: sha512-Q+mk96KJ+FZ30h9fsJl+67IjNJm3x2eX+GBWGmocAKgzp27cowCOOqSdscX80s0SpdFXZnIv/+1xD1EctFx96Q==}
    engines: {node: '>=12'}
    cpu: [ppc64]
    os: [aix]
    requiresBuild: true
    dev: true
    optional: true

  /@esbuild/aix-ppc64@0.20.0:
    resolution: {integrity: sha512-fGFDEctNh0CcSwsiRPxiaqX0P5rq+AqE0SRhYGZ4PX46Lg1FNR6oCxJghf8YgY0WQEgQuh3lErUFE4KxLeRmmw==}
    engines: {node: '>=12'}
    cpu: [ppc64]
    os: [aix]
    requiresBuild: true
    dev: true
    optional: true

  /@esbuild/android-arm64@0.19.10:
    resolution: {integrity: sha512-1X4CClKhDgC3by7k8aOWZeBXQX8dHT5QAMCAQDArCLaYfkppoARvh0fit3X2Qs+MXDngKcHv6XXyQCpY0hkK1Q==}
    engines: {node: '>=12'}
    cpu: [arm64]
    os: [android]
    requiresBuild: true
    dev: true
    optional: true

  /@esbuild/android-arm64@0.20.0:
    resolution: {integrity: sha512-aVpnM4lURNkp0D3qPoAzSG92VXStYmoVPOgXveAUoQBWRSuQzt51yvSju29J6AHPmwY1BjH49uR29oyfH1ra8Q==}
    engines: {node: '>=12'}
    cpu: [arm64]
    os: [android]
    requiresBuild: true
    dev: true
    optional: true

  /@esbuild/android-arm@0.19.10:
    resolution: {integrity: sha512-7W0bK7qfkw1fc2viBfrtAEkDKHatYfHzr/jKAHNr9BvkYDXPcC6bodtm8AyLJNNuqClLNaeTLuwURt4PRT9d7w==}
    engines: {node: '>=12'}
    cpu: [arm]
    os: [android]
    requiresBuild: true
    dev: true
    optional: true

  /@esbuild/android-arm@0.20.0:
    resolution: {integrity: sha512-3bMAfInvByLHfJwYPJRlpTeaQA75n8C/QKpEaiS4HrFWFiJlNI0vzq/zCjBrhAYcPyVPG7Eo9dMrcQXuqmNk5g==}
    engines: {node: '>=12'}
    cpu: [arm]
    os: [android]
    requiresBuild: true
    dev: true
    optional: true

  /@esbuild/android-x64@0.19.10:
    resolution: {integrity: sha512-O/nO/g+/7NlitUxETkUv/IvADKuZXyH4BHf/g/7laqKC4i/7whLpB0gvpPc2zpF0q9Q6FXS3TS75QHac9MvVWw==}
    engines: {node: '>=12'}
    cpu: [x64]
    os: [android]
    requiresBuild: true
    dev: true
    optional: true

  /@esbuild/android-x64@0.20.0:
    resolution: {integrity: sha512-uK7wAnlRvjkCPzh8jJ+QejFyrP8ObKuR5cBIsQZ+qbMunwR8sbd8krmMbxTLSrDhiPZaJYKQAU5Y3iMDcZPhyQ==}
    engines: {node: '>=12'}
    cpu: [x64]
    os: [android]
    requiresBuild: true
    dev: true
    optional: true

  /@esbuild/darwin-arm64@0.19.10:
    resolution: {integrity: sha512-YSRRs2zOpwypck+6GL3wGXx2gNP7DXzetmo5pHXLrY/VIMsS59yKfjPizQ4lLt5vEI80M41gjm2BxrGZ5U+VMA==}
    engines: {node: '>=12'}
    cpu: [arm64]
    os: [darwin]
    requiresBuild: true
    dev: true
    optional: true

  /@esbuild/darwin-arm64@0.20.0:
    resolution: {integrity: sha512-AjEcivGAlPs3UAcJedMa9qYg9eSfU6FnGHJjT8s346HSKkrcWlYezGE8VaO2xKfvvlZkgAhyvl06OJOxiMgOYQ==}
    engines: {node: '>=12'}
    cpu: [arm64]
    os: [darwin]
    requiresBuild: true
    dev: true
    optional: true

  /@esbuild/darwin-x64@0.19.10:
    resolution: {integrity: sha512-alfGtT+IEICKtNE54hbvPg13xGBe4GkVxyGWtzr+yHO7HIiRJppPDhOKq3zstTcVf8msXb/t4eavW3jCDpMSmA==}
    engines: {node: '>=12'}
    cpu: [x64]
    os: [darwin]
    requiresBuild: true
    dev: true
    optional: true

  /@esbuild/darwin-x64@0.20.0:
    resolution: {integrity: sha512-bsgTPoyYDnPv8ER0HqnJggXK6RyFy4PH4rtsId0V7Efa90u2+EifxytE9pZnsDgExgkARy24WUQGv9irVbTvIw==}
    engines: {node: '>=12'}
    cpu: [x64]
    os: [darwin]
    requiresBuild: true
    dev: true
    optional: true

  /@esbuild/freebsd-arm64@0.19.10:
    resolution: {integrity: sha512-dMtk1wc7FSH8CCkE854GyGuNKCewlh+7heYP/sclpOG6Cectzk14qdUIY5CrKDbkA/OczXq9WesqnPl09mj5dg==}
    engines: {node: '>=12'}
    cpu: [arm64]
    os: [freebsd]
    requiresBuild: true
    dev: true
    optional: true

  /@esbuild/freebsd-arm64@0.20.0:
    resolution: {integrity: sha512-kQ7jYdlKS335mpGbMW5tEe3IrQFIok9r84EM3PXB8qBFJPSc6dpWfrtsC/y1pyrz82xfUIn5ZrnSHQQsd6jebQ==}
    engines: {node: '>=12'}
    cpu: [arm64]
    os: [freebsd]
    requiresBuild: true
    dev: true
    optional: true

  /@esbuild/freebsd-x64@0.19.10:
    resolution: {integrity: sha512-G5UPPspryHu1T3uX8WiOEUa6q6OlQh6gNl4CO4Iw5PS+Kg5bVggVFehzXBJY6X6RSOMS8iXDv2330VzaObm4Ag==}
    engines: {node: '>=12'}
    cpu: [x64]
    os: [freebsd]
    requiresBuild: true
    dev: true
    optional: true

  /@esbuild/freebsd-x64@0.20.0:
    resolution: {integrity: sha512-uG8B0WSepMRsBNVXAQcHf9+Ko/Tr+XqmK7Ptel9HVmnykupXdS4J7ovSQUIi0tQGIndhbqWLaIL/qO/cWhXKyQ==}
    engines: {node: '>=12'}
    cpu: [x64]
    os: [freebsd]
    requiresBuild: true
    dev: true
    optional: true

  /@esbuild/linux-arm64@0.19.10:
    resolution: {integrity: sha512-QxaouHWZ+2KWEj7cGJmvTIHVALfhpGxo3WLmlYfJ+dA5fJB6lDEIg+oe/0//FuyVHuS3l79/wyBxbHr0NgtxJQ==}
    engines: {node: '>=12'}
    cpu: [arm64]
    os: [linux]
    requiresBuild: true
    dev: true
    optional: true

  /@esbuild/linux-arm64@0.20.0:
    resolution: {integrity: sha512-uTtyYAP5veqi2z9b6Gr0NUoNv9F/rOzI8tOD5jKcCvRUn7T60Bb+42NDBCWNhMjkQzI0qqwXkQGo1SY41G52nw==}
    engines: {node: '>=12'}
    cpu: [arm64]
    os: [linux]
    requiresBuild: true
    dev: true
    optional: true

  /@esbuild/linux-arm@0.19.10:
    resolution: {integrity: sha512-j6gUW5aAaPgD416Hk9FHxn27On28H4eVI9rJ4az7oCGTFW48+LcgNDBN+9f8rKZz7EEowo889CPKyeaD0iw9Kg==}
    engines: {node: '>=12'}
    cpu: [arm]
    os: [linux]
    requiresBuild: true
    dev: true
    optional: true

  /@esbuild/linux-arm@0.20.0:
    resolution: {integrity: sha512-2ezuhdiZw8vuHf1HKSf4TIk80naTbP9At7sOqZmdVwvvMyuoDiZB49YZKLsLOfKIr77+I40dWpHVeY5JHpIEIg==}
    engines: {node: '>=12'}
    cpu: [arm]
    os: [linux]
    requiresBuild: true
    dev: true
    optional: true

  /@esbuild/linux-ia32@0.19.10:
    resolution: {integrity: sha512-4ub1YwXxYjj9h1UIZs2hYbnTZBtenPw5NfXCRgEkGb0b6OJ2gpkMvDqRDYIDRjRdWSe/TBiZltm3Y3Q8SN1xNg==}
    engines: {node: '>=12'}
    cpu: [ia32]
    os: [linux]
    requiresBuild: true
    dev: true
    optional: true

  /@esbuild/linux-ia32@0.20.0:
    resolution: {integrity: sha512-c88wwtfs8tTffPaoJ+SQn3y+lKtgTzyjkD8NgsyCtCmtoIC8RDL7PrJU05an/e9VuAke6eJqGkoMhJK1RY6z4w==}
    engines: {node: '>=12'}
    cpu: [ia32]
    os: [linux]
    requiresBuild: true
    dev: true
    optional: true

  /@esbuild/linux-loong64@0.19.10:
    resolution: {integrity: sha512-lo3I9k+mbEKoxtoIbM0yC/MZ1i2wM0cIeOejlVdZ3D86LAcFXFRdeuZmh91QJvUTW51bOK5W2BznGNIl4+mDaA==}
    engines: {node: '>=12'}
    cpu: [loong64]
    os: [linux]
    requiresBuild: true
    dev: true
    optional: true

  /@esbuild/linux-loong64@0.20.0:
    resolution: {integrity: sha512-lR2rr/128/6svngnVta6JN4gxSXle/yZEZL3o4XZ6esOqhyR4wsKyfu6qXAL04S4S5CgGfG+GYZnjFd4YiG3Aw==}
    engines: {node: '>=12'}
    cpu: [loong64]
    os: [linux]
    requiresBuild: true
    dev: true
    optional: true

  /@esbuild/linux-mips64el@0.19.10:
    resolution: {integrity: sha512-J4gH3zhHNbdZN0Bcr1QUGVNkHTdpijgx5VMxeetSk6ntdt+vR1DqGmHxQYHRmNb77tP6GVvD+K0NyO4xjd7y4A==}
    engines: {node: '>=12'}
    cpu: [mips64el]
    os: [linux]
    requiresBuild: true
    dev: true
    optional: true

  /@esbuild/linux-mips64el@0.20.0:
    resolution: {integrity: sha512-9Sycc+1uUsDnJCelDf6ZNqgZQoK1mJvFtqf2MUz4ujTxGhvCWw+4chYfDLPepMEvVL9PDwn6HrXad5yOrNzIsQ==}
    engines: {node: '>=12'}
    cpu: [mips64el]
    os: [linux]
    requiresBuild: true
    dev: true
    optional: true

  /@esbuild/linux-ppc64@0.19.10:
    resolution: {integrity: sha512-tgT/7u+QhV6ge8wFMzaklOY7KqiyitgT1AUHMApau32ZlvTB/+efeCtMk4eXS+uEymYK249JsoiklZN64xt6oQ==}
    engines: {node: '>=12'}
    cpu: [ppc64]
    os: [linux]
    requiresBuild: true
    dev: true
    optional: true

  /@esbuild/linux-ppc64@0.20.0:
    resolution: {integrity: sha512-CoWSaaAXOZd+CjbUTdXIJE/t7Oz+4g90A3VBCHLbfuc5yUQU/nFDLOzQsN0cdxgXd97lYW/psIIBdjzQIwTBGw==}
    engines: {node: '>=12'}
    cpu: [ppc64]
    os: [linux]
    requiresBuild: true
    dev: true
    optional: true

  /@esbuild/linux-riscv64@0.19.10:
    resolution: {integrity: sha512-0f/spw0PfBMZBNqtKe5FLzBDGo0SKZKvMl5PHYQr3+eiSscfJ96XEknCe+JoOayybWUFQbcJTrk946i3j9uYZA==}
    engines: {node: '>=12'}
    cpu: [riscv64]
    os: [linux]
    requiresBuild: true
    dev: true
    optional: true

  /@esbuild/linux-riscv64@0.20.0:
    resolution: {integrity: sha512-mlb1hg/eYRJUpv8h/x+4ShgoNLL8wgZ64SUr26KwglTYnwAWjkhR2GpoKftDbPOCnodA9t4Y/b68H4J9XmmPzA==}
    engines: {node: '>=12'}
    cpu: [riscv64]
    os: [linux]
    requiresBuild: true
    dev: true
    optional: true

  /@esbuild/linux-s390x@0.19.10:
    resolution: {integrity: sha512-pZFe0OeskMHzHa9U38g+z8Yx5FNCLFtUnJtQMpwhS+r4S566aK2ci3t4NCP4tjt6d5j5uo4h7tExZMjeKoehAA==}
    engines: {node: '>=12'}
    cpu: [s390x]
    os: [linux]
    requiresBuild: true
    dev: true
    optional: true

  /@esbuild/linux-s390x@0.20.0:
    resolution: {integrity: sha512-fgf9ubb53xSnOBqyvWEY6ukBNRl1mVX1srPNu06B6mNsNK20JfH6xV6jECzrQ69/VMiTLvHMicQR/PgTOgqJUQ==}
    engines: {node: '>=12'}
    cpu: [s390x]
    os: [linux]
    requiresBuild: true
    dev: true
    optional: true

  /@esbuild/linux-x64@0.19.10:
    resolution: {integrity: sha512-SpYNEqg/6pZYoc+1zLCjVOYvxfZVZj6w0KROZ3Fje/QrM3nfvT2llI+wmKSrWuX6wmZeTapbarvuNNK/qepSgA==}
    engines: {node: '>=12'}
    cpu: [x64]
    os: [linux]
    requiresBuild: true
    dev: true
    optional: true

  /@esbuild/linux-x64@0.20.0:
    resolution: {integrity: sha512-H9Eu6MGse++204XZcYsse1yFHmRXEWgadk2N58O/xd50P9EvFMLJTQLg+lB4E1cF2xhLZU5luSWtGTb0l9UeSg==}
    engines: {node: '>=12'}
    cpu: [x64]
    os: [linux]
    requiresBuild: true
    dev: true
    optional: true

  /@esbuild/netbsd-x64@0.19.10:
    resolution: {integrity: sha512-ACbZ0vXy9zksNArWlk2c38NdKg25+L9pr/mVaj9SUq6lHZu/35nx2xnQVRGLrC1KKQqJKRIB0q8GspiHI3J80Q==}
    engines: {node: '>=12'}
    cpu: [x64]
    os: [netbsd]
    requiresBuild: true
    dev: true
    optional: true

  /@esbuild/netbsd-x64@0.20.0:
    resolution: {integrity: sha512-lCT675rTN1v8Fo+RGrE5KjSnfY0x9Og4RN7t7lVrN3vMSjy34/+3na0q7RIfWDAj0e0rCh0OL+P88lu3Rt21MQ==}
    engines: {node: '>=12'}
    cpu: [x64]
    os: [netbsd]
    requiresBuild: true
    dev: true
    optional: true

  /@esbuild/openbsd-x64@0.19.10:
    resolution: {integrity: sha512-PxcgvjdSjtgPMiPQrM3pwSaG4kGphP+bLSb+cihuP0LYdZv1epbAIecHVl5sD3npkfYBZ0ZnOjR878I7MdJDFg==}
    engines: {node: '>=12'}
    cpu: [x64]
    os: [openbsd]
    requiresBuild: true
    dev: true
    optional: true

  /@esbuild/openbsd-x64@0.20.0:
    resolution: {integrity: sha512-HKoUGXz/TOVXKQ+67NhxyHv+aDSZf44QpWLa3I1lLvAwGq8x1k0T+e2HHSRvxWhfJrFxaaqre1+YyzQ99KixoA==}
    engines: {node: '>=12'}
    cpu: [x64]
    os: [openbsd]
    requiresBuild: true
    dev: true
    optional: true

  /@esbuild/sunos-x64@0.19.10:
    resolution: {integrity: sha512-ZkIOtrRL8SEJjr+VHjmW0znkPs+oJXhlJbNwfI37rvgeMtk3sxOQevXPXjmAPZPigVTncvFqLMd+uV0IBSEzqA==}
    engines: {node: '>=12'}
    cpu: [x64]
    os: [sunos]
    requiresBuild: true
    dev: true
    optional: true

  /@esbuild/sunos-x64@0.20.0:
    resolution: {integrity: sha512-GDwAqgHQm1mVoPppGsoq4WJwT3vhnz/2N62CzhvApFD1eJyTroob30FPpOZabN+FgCjhG+AgcZyOPIkR8dfD7g==}
    engines: {node: '>=12'}
    cpu: [x64]
    os: [sunos]
    requiresBuild: true
    dev: true
    optional: true

  /@esbuild/win32-arm64@0.19.10:
    resolution: {integrity: sha512-+Sa4oTDbpBfGpl3Hn3XiUe4f8TU2JF7aX8cOfqFYMMjXp6ma6NJDztl5FDG8Ezx0OjwGikIHw+iA54YLDNNVfw==}
    engines: {node: '>=12'}
    cpu: [arm64]
    os: [win32]
    requiresBuild: true
    dev: true
    optional: true

  /@esbuild/win32-arm64@0.20.0:
    resolution: {integrity: sha512-0vYsP8aC4TvMlOQYozoksiaxjlvUcQrac+muDqj1Fxy6jh9l9CZJzj7zmh8JGfiV49cYLTorFLxg7593pGldwQ==}
    engines: {node: '>=12'}
    cpu: [arm64]
    os: [win32]
    requiresBuild: true
    dev: true
    optional: true

  /@esbuild/win32-ia32@0.19.10:
    resolution: {integrity: sha512-EOGVLK1oWMBXgfttJdPHDTiivYSjX6jDNaATeNOaCOFEVcfMjtbx7WVQwPSE1eIfCp/CaSF2nSrDtzc4I9f8TQ==}
    engines: {node: '>=12'}
    cpu: [ia32]
    os: [win32]
    requiresBuild: true
    dev: true
    optional: true

  /@esbuild/win32-ia32@0.20.0:
    resolution: {integrity: sha512-p98u4rIgfh4gdpV00IqknBD5pC84LCub+4a3MO+zjqvU5MVXOc3hqR2UgT2jI2nh3h8s9EQxmOsVI3tyzv1iFg==}
    engines: {node: '>=12'}
    cpu: [ia32]
    os: [win32]
    requiresBuild: true
    dev: true
    optional: true

  /@esbuild/win32-x64@0.19.10:
    resolution: {integrity: sha512-whqLG6Sc70AbU73fFYvuYzaE4MNMBIlR1Y/IrUeOXFrWHxBEjjbZaQ3IXIQS8wJdAzue2GwYZCjOrgrU1oUHoA==}
    engines: {node: '>=12'}
    cpu: [x64]
    os: [win32]
    requiresBuild: true
    dev: true
    optional: true

  /@esbuild/win32-x64@0.20.0:
    resolution: {integrity: sha512-NgJnesu1RtWihtTtXGFMU5YSE6JyyHPMxCwBZK7a6/8d31GuSo9l0Ss7w1Jw5QnKUawG6UEehs883kcXf5fYwg==}
    engines: {node: '>=12'}
    cpu: [x64]
    os: [win32]
    requiresBuild: true
    dev: true
    optional: true

  /@eslint-community/eslint-utils@4.4.0(eslint@8.56.0):
    resolution: {integrity: sha512-1/sA4dwrzBAyeUoQ6oxahHKmrZvsnLCg4RfxW3ZFGGmQkSNQPFNLV9CUEFQP1x9EYXHTo5p6xdhZM1Ne9p/AfA==}
    engines: {node: ^12.22.0 || ^14.17.0 || >=16.0.0}
    peerDependencies:
      eslint: ^6.0.0 || ^7.0.0 || >=8.0.0
    dependencies:
      eslint: 8.56.0
      eslint-visitor-keys: 3.4.3
    dev: true

  /@eslint-community/regexpp@4.9.1:
    resolution: {integrity: sha512-Y27x+MBLjXa+0JWDhykM3+JE+il3kHKAEqabfEWq3SDhZjLYb6/BHL/JKFnH3fe207JaXkyDo685Oc2Glt6ifA==}
    engines: {node: ^12.0.0 || ^14.0.0 || >=16.0.0}
    dev: true

  /@eslint/eslintrc@2.1.4:
    resolution: {integrity: sha512-269Z39MS6wVJtsoUl10L60WdkhJVdPG24Q4eZTH3nnF6lpvSShEK3wQjDX9JRWAUPvPh7COouPpU9IrqaZFvtQ==}
    engines: {node: ^12.22.0 || ^14.17.0 || >=16.0.0}
    dependencies:
      ajv: 6.12.6
      debug: 4.3.4
      espree: 9.6.1
      globals: 13.23.0
      ignore: 5.2.4
      import-fresh: 3.3.0
      js-yaml: 4.1.0
      minimatch: 3.1.2
      strip-json-comments: 3.1.1
    transitivePeerDependencies:
      - supports-color
    dev: true

  /@eslint/js@8.56.0:
    resolution: {integrity: sha512-gMsVel9D7f2HLkBma9VbtzZRehRogVRfbr++f06nL2vnCGCNlzOD+/MUov/F4p8myyAHspEhVobgjpX64q5m6A==}
    engines: {node: ^12.22.0 || ^14.17.0 || >=16.0.0}
    dev: true

  /@humanwhocodes/config-array@0.11.13:
    resolution: {integrity: sha512-JSBDMiDKSzQVngfRjOdFXgFfklaXI4K9nLF49Auh21lmBWRLIK3+xTErTWD4KU54pb6coM6ESE7Awz/FNU3zgQ==}
    engines: {node: '>=10.10.0'}
    dependencies:
      '@humanwhocodes/object-schema': 2.0.1
      debug: 4.3.4
      minimatch: 3.1.2
    transitivePeerDependencies:
      - supports-color
    dev: true

  /@humanwhocodes/module-importer@1.0.1:
    resolution: {integrity: sha512-bxveV4V8v5Yb4ncFTT3rPSgZBOpCkjfK0y4oVVVJwIuDVBRMDXrPyXRL988i5ap9m9bnyEEjWfm5WkBmtffLfA==}
    engines: {node: '>=12.22'}
    dev: true

  /@humanwhocodes/object-schema@2.0.1:
    resolution: {integrity: sha512-dvuCeX5fC9dXgJn9t+X5atfmgQAzUOWqS1254Gh0m6i8wKd10ebXkfNKiRK+1GWi/yTvvLDHpoxLr0xxxeslWw==}
    dev: true

  /@hutson/parse-repository-url@5.0.0:
    resolution: {integrity: sha512-e5+YUKENATs1JgYHMzTr2MW/NDcXGfYFAuOQU8gJgF/kEh4EqKgfGrfLI67bMD4tbhZVlkigz/9YYwWcbOFthg==}
    engines: {node: '>=10.13.0'}
    dev: true

  /@isaacs/cliui@8.0.2:
    resolution: {integrity: sha512-O8jcjabXaleOG9DQ0+ARXWZBTfnP4WNAqzuiJK7ll44AmxGKv/J2M4TPjxjY3znBCfvBXFzucm1twdyFybFqEA==}
    engines: {node: '>=12'}
    dependencies:
      string-width: 5.1.2
      string-width-cjs: /string-width@4.2.3
      strip-ansi: 7.1.0
      strip-ansi-cjs: /strip-ansi@6.0.1
      wrap-ansi: 8.1.0
      wrap-ansi-cjs: /wrap-ansi@7.0.0
    dev: true

  /@istanbuljs/schema@0.1.3:
    resolution: {integrity: sha512-ZXRY4jNvVgSVQ8DL3LTcakaAtXwTVUxE81hslsyD2AtoXW/wVob10HkOJ1X/pAlcI7D+2YoZKg5do8G/w6RYgA==}
    engines: {node: '>=8'}
    dev: true

  /@jest/schemas@29.6.3:
    resolution: {integrity: sha512-mo5j5X+jIZmJQveBKeS/clAueipV7KgiX1vMgCxam1RNYiqE1w62n0/tJJnHtjW8ZHcQco5gY85jA3mi0L+nSA==}
    engines: {node: ^14.15.0 || ^16.10.0 || >=18.0.0}
    dependencies:
      '@sinclair/typebox': 0.27.8
    dev: true

  /@jridgewell/gen-mapping@0.3.3:
    resolution: {integrity: sha512-HLhSWOLRi875zjjMG/r+Nv0oCW8umGb0BgEhyX3dDX3egwZtB8PqLnjz3yedt8R5StBrzcg4aBpnh8UA9D1BoQ==}
    engines: {node: '>=6.0.0'}
    dependencies:
      '@jridgewell/set-array': 1.1.2
      '@jridgewell/sourcemap-codec': 1.4.15
      '@jridgewell/trace-mapping': 0.3.20
    dev: true

  /@jridgewell/resolve-uri@3.1.1:
    resolution: {integrity: sha512-dSYZh7HhCDtCKm4QakX0xFpsRDqjjtZf/kjI/v3T3Nwt5r8/qz/M19F9ySyOqU94SXBmeG9ttTul+YnR4LOxFA==}
    engines: {node: '>=6.0.0'}
    dev: true

  /@jridgewell/set-array@1.1.2:
    resolution: {integrity: sha512-xnkseuNADM0gt2bs+BvhO0p78Mk762YnZdsuzFV018NoG1Sj1SCQvpSqa7XUaTam5vAGasABV9qXASMKnFMwMw==}
    engines: {node: '>=6.0.0'}
    dev: true

  /@jridgewell/source-map@0.3.5:
    resolution: {integrity: sha512-UTYAUj/wviwdsMfzoSJspJxbkH5o1snzwX0//0ENX1u/55kkZZkcTZP6u9bwKGkv+dkk9at4m1Cpt0uY80kcpQ==}
    dependencies:
      '@jridgewell/gen-mapping': 0.3.3
      '@jridgewell/trace-mapping': 0.3.20
    dev: true

  /@jridgewell/sourcemap-codec@1.4.15:
    resolution: {integrity: sha512-eF2rxCRulEKXHTRiDrDy6erMYWqNw4LPdQ8UQA4huuxaQsVeRPFl2oM8oDGxMFhJUWZf9McpLtJasDDZb/Bpeg==}

  /@jridgewell/trace-mapping@0.3.20:
    resolution: {integrity: sha512-R8LcPeWZol2zR8mmH3JeKQ6QRCFb7XgUhV9ZlGhHLGyg4wpPiPZNQOOWhFZhxKw8u//yTbNGI42Bx/3paXEQ+Q==}
    dependencies:
      '@jridgewell/resolve-uri': 3.1.1
      '@jridgewell/sourcemap-codec': 1.4.15
    dev: true

  /@jspm/core@2.0.1:
    resolution: {integrity: sha512-Lg3PnLp0QXpxwLIAuuJboLeRaIhrgJjeuh797QADg3xz8wGLugQOS5DpsE8A6i6Adgzf+bacllkKZG3J0tGfDw==}
    dev: true

  /@nodelib/fs.scandir@2.1.5:
    resolution: {integrity: sha512-vq24Bq3ym5HEQm2NKCr3yXDwjc7vTsEThRDnkp2DK9p1uqLR+DHurm/NOTo0KG7HYHU7eppKZj3MyqYuMBf62g==}
    engines: {node: '>= 8'}
    dependencies:
      '@nodelib/fs.stat': 2.0.5
      run-parallel: 1.2.0
    dev: true

  /@nodelib/fs.stat@2.0.5:
    resolution: {integrity: sha512-RkhPPp2zrqDAQA/2jNhnztcPAlv64XdhIp7a7454A5ovI7Bukxgt7MX7udwAu3zg1DcpPU0rz3VV1SeaqvY4+A==}
    engines: {node: '>= 8'}
    dev: true

  /@nodelib/fs.walk@1.2.8:
    resolution: {integrity: sha512-oGB+UxlgWcgQkgwo8GcEGwemoTFt3FIO9ababBmaGwXIoBKZ+GTy0pP185beGg7Llih/NSHSV2XAs1lnznocSg==}
    engines: {node: '>= 8'}
    dependencies:
      '@nodelib/fs.scandir': 2.1.5
      fastq: 1.15.0
    dev: true

  /@pkgjs/parseargs@0.11.0:
    resolution: {integrity: sha512-+1VkjdD0QBLPodGrJUeqarH8VAIvQODIbwh9XpP5Syisf7YoQgsJKPNFoqqLQlu+VQ/tVSshMR6loPMn8U+dPg==}
    engines: {node: '>=14'}
    requiresBuild: true
    dev: true
    optional: true

  /@polka/url@1.0.0-next.23:
    resolution: {integrity: sha512-C16M+IYz0rgRhWZdCmK+h58JMv8vijAA61gmz2rspCSwKwzBebpdcsiUmwrtJRdphuY30i6BSLEOP8ppbNLyLg==}
    dev: true

  /@polka/url@1.0.0-next.24:
    resolution: {integrity: sha512-2LuNTFBIO0m7kKIQvvPHN6UE63VjpmL9rnEEaOOaiSPbZK+zUOYIzBAWcED+3XYzhYsd/0mD57VdxAEqqV52CQ==}
    dev: true

  /@puppeteer/browsers@1.9.1:
    resolution: {integrity: sha512-PuvK6xZzGhKPvlx3fpfdM2kYY3P/hB1URtK8wA7XUJ6prn6pp22zvJHu48th0SGcHL9SutbPHrFuQgfXTFobWA==}
    engines: {node: '>=16.3.0'}
    hasBin: true
    dependencies:
      debug: 4.3.4
      extract-zip: 2.0.1
      progress: 2.0.3
      proxy-agent: 6.3.1
      tar-fs: 3.0.4
      unbzip2-stream: 1.4.3
      yargs: 17.7.2
    transitivePeerDependencies:
      - supports-color
    dev: true

  /@rollup/plugin-alias@5.1.0(rollup@4.9.2):
    resolution: {integrity: sha512-lpA3RZ9PdIG7qqhEfv79tBffNaoDuukFDrmhLqg9ifv99u/ehn+lOg30x2zmhf8AQqQUZaMk/B9fZraQ6/acDQ==}
    engines: {node: '>=14.0.0'}
    peerDependencies:
      rollup: ^1.20.0||^2.0.0||^3.0.0||^4.0.0
    peerDependenciesMeta:
      rollup:
        optional: true
    dependencies:
      rollup: 4.9.2
      slash: 4.0.0
    dev: true

  /@rollup/plugin-commonjs@25.0.7(rollup@4.9.2):
    resolution: {integrity: sha512-nEvcR+LRjEjsaSsc4x3XZfCCvZIaSMenZu/OiwOKGN2UhQpAYI7ru7czFvyWbErlpoGjnSX3D5Ch5FcMA3kRWQ==}
    engines: {node: '>=14.0.0'}
    peerDependencies:
      rollup: ^2.68.0||^3.0.0||^4.0.0
    peerDependenciesMeta:
      rollup:
        optional: true
    dependencies:
      '@rollup/pluginutils': 5.0.5(rollup@4.9.2)
      commondir: 1.0.1
      estree-walker: 2.0.2
      glob: 8.1.0
      is-reference: 1.2.1
      magic-string: 0.30.7
      rollup: 4.9.2
    dev: true

  /@rollup/plugin-inject@5.0.5(rollup@4.9.2):
    resolution: {integrity: sha512-2+DEJbNBoPROPkgTDNe8/1YXWcqxbN5DTjASVIOx8HS+pITXushyNiBV56RB08zuptzz8gT3YfkqriTBVycepg==}
    engines: {node: '>=14.0.0'}
    peerDependencies:
      rollup: ^1.20.0||^2.0.0||^3.0.0||^4.0.0
    peerDependenciesMeta:
      rollup:
        optional: true
    dependencies:
      '@rollup/pluginutils': 5.0.5(rollup@4.9.2)
      estree-walker: 2.0.2
      magic-string: 0.30.7
      rollup: 4.9.2
    dev: true

  /@rollup/plugin-json@6.1.0(rollup@4.9.2):
    resolution: {integrity: sha512-EGI2te5ENk1coGeADSIwZ7G2Q8CJS2sF120T7jLw4xFw9n7wIOXHo+kIYRAoVpJAN+kmqZSoO3Fp4JtoNF4ReA==}
    engines: {node: '>=14.0.0'}
    peerDependencies:
      rollup: ^1.20.0||^2.0.0||^3.0.0||^4.0.0
    peerDependenciesMeta:
      rollup:
        optional: true
    dependencies:
      '@rollup/pluginutils': 5.1.0(rollup@4.9.2)
      rollup: 4.9.2
    dev: true

  /@rollup/plugin-node-resolve@15.2.3(rollup@4.9.2):
    resolution: {integrity: sha512-j/lym8nf5E21LwBT4Df1VD6hRO2L2iwUeUmP7litikRsVp1H6NWx20NEp0Y7su+7XGc476GnXXc4kFeZNGmaSQ==}
    engines: {node: '>=14.0.0'}
    peerDependencies:
      rollup: ^2.78.0||^3.0.0||^4.0.0
    peerDependenciesMeta:
      rollup:
        optional: true
    dependencies:
      '@rollup/pluginutils': 5.0.5(rollup@4.9.2)
      '@types/resolve': 1.20.2
      deepmerge: 4.3.1
      is-builtin-module: 3.2.1
      is-module: 1.0.0
      resolve: 1.22.8
      rollup: 4.9.2
    dev: true

  /@rollup/plugin-replace@5.0.4(rollup@4.9.2):
    resolution: {integrity: sha512-E2hmRnlh09K8HGT0rOnnri9OTh+BILGr7NVJGB30S4E3cLRn3J0xjdiyOZ74adPs4NiAMgrjUMGAZNJDBgsdmQ==}
    engines: {node: '>=14.0.0'}
    peerDependencies:
      rollup: ^1.20.0||^2.0.0||^3.0.0||^4.0.0
    peerDependenciesMeta:
      rollup:
        optional: true
    dependencies:
      '@rollup/pluginutils': 5.0.5(rollup@4.9.2)
      magic-string: 0.30.7
      rollup: 4.9.2
    dev: true

  /@rollup/plugin-terser@0.4.4(rollup@4.9.2):
    resolution: {integrity: sha512-XHeJC5Bgvs8LfukDwWZp7yeqin6ns8RTl2B9avbejt6tZqsqvVoWI7ZTQrcNsfKEDWBTnTxM8nMDkO2IFFbd0A==}
    engines: {node: '>=14.0.0'}
    peerDependencies:
      rollup: ^2.0.0||^3.0.0||^4.0.0
    peerDependenciesMeta:
      rollup:
        optional: true
    dependencies:
      rollup: 4.9.2
      serialize-javascript: 6.0.1
      smob: 1.4.1
      terser: 5.27.0
    dev: true

  /@rollup/pluginutils@5.0.5(rollup@4.9.2):
    resolution: {integrity: sha512-6aEYR910NyP73oHiJglti74iRyOwgFU4x3meH/H8OJx6Ry0j6cOVZ5X/wTvub7G7Ao6qaHBEaNsV3GLJkSsF+Q==}
    engines: {node: '>=14.0.0'}
    peerDependencies:
      rollup: ^1.20.0||^2.0.0||^3.0.0||^4.0.0
    peerDependenciesMeta:
      rollup:
        optional: true
    dependencies:
      '@types/estree': 1.0.3
      estree-walker: 2.0.2
      picomatch: 2.3.1
      rollup: 4.9.2
    dev: true

  /@rollup/pluginutils@5.1.0(rollup@4.9.2):
    resolution: {integrity: sha512-XTIWOPPcpvyKI6L1NHo0lFlCyznUEyPmPY1mc3KpPVDYulHSTvyeLNVW00QTLIAFNhR3kYnJTQHeGqU4M3n09g==}
    engines: {node: '>=14.0.0'}
    peerDependencies:
      rollup: ^1.20.0||^2.0.0||^3.0.0||^4.0.0
    peerDependenciesMeta:
      rollup:
        optional: true
    dependencies:
      '@types/estree': 1.0.3
      estree-walker: 2.0.2
      picomatch: 2.3.1
      rollup: 4.9.2
    dev: true

  /@rollup/rollup-android-arm-eabi@4.9.2:
    resolution: {integrity: sha512-RKzxFxBHq9ysZ83fn8Iduv3A283K7zPPYuhL/z9CQuyFrjwpErJx0h4aeb/bnJ+q29GRLgJpY66ceQ/Wcsn3wA==}
    cpu: [arm]
    os: [android]
    requiresBuild: true
    dev: true
    optional: true

  /@rollup/rollup-android-arm64@4.9.2:
    resolution: {integrity: sha512-yZ+MUbnwf3SHNWQKJyWh88ii2HbuHCFQnAYTeeO1Nb8SyEiWASEi5dQUygt3ClHWtA9My9RQAYkjvrsZ0WK8Xg==}
    cpu: [arm64]
    os: [android]
    requiresBuild: true
    dev: true
    optional: true

  /@rollup/rollup-darwin-arm64@4.9.2:
    resolution: {integrity: sha512-vqJ/pAUh95FLc/G/3+xPqlSBgilPnauVf2EXOQCZzhZJCXDXt/5A8mH/OzU6iWhb3CNk5hPJrh8pqJUPldN5zw==}
    cpu: [arm64]
    os: [darwin]
    requiresBuild: true
    dev: true
    optional: true

  /@rollup/rollup-darwin-x64@4.9.2:
    resolution: {integrity: sha512-otPHsN5LlvedOprd3SdfrRNhOahhVBwJpepVKUN58L0RnC29vOAej1vMEaVU6DadnpjivVsNTM5eNt0CcwTahw==}
    cpu: [x64]
    os: [darwin]
    requiresBuild: true
    dev: true
    optional: true

  /@rollup/rollup-linux-arm-gnueabihf@4.9.2:
    resolution: {integrity: sha512-ewG5yJSp+zYKBYQLbd1CUA7b1lSfIdo9zJShNTyc2ZP1rcPrqyZcNlsHgs7v1zhgfdS+kW0p5frc0aVqhZCiYQ==}
    cpu: [arm]
    os: [linux]
    requiresBuild: true
    dev: true
    optional: true

  /@rollup/rollup-linux-arm64-gnu@4.9.2:
    resolution: {integrity: sha512-pL6QtV26W52aCWTG1IuFV3FMPL1m4wbsRG+qijIvgFO/VBsiXJjDPE/uiMdHBAO6YcpV4KvpKtd0v3WFbaxBtg==}
    cpu: [arm64]
    os: [linux]
    requiresBuild: true
    dev: true
    optional: true

  /@rollup/rollup-linux-arm64-musl@4.9.2:
    resolution: {integrity: sha512-On+cc5EpOaTwPSNetHXBuqylDW+765G/oqB9xGmWU3npEhCh8xu0xqHGUA+4xwZLqBbIZNcBlKSIYfkBm6ko7g==}
    cpu: [arm64]
    os: [linux]
    requiresBuild: true
    dev: true
    optional: true

  /@rollup/rollup-linux-riscv64-gnu@4.9.2:
    resolution: {integrity: sha512-Wnx/IVMSZ31D/cO9HSsU46FjrPWHqtdF8+0eyZ1zIB5a6hXaZXghUKpRrC4D5DcRTZOjml2oBhXoqfGYyXKipw==}
    cpu: [riscv64]
    os: [linux]
    requiresBuild: true
    dev: true
    optional: true

  /@rollup/rollup-linux-x64-gnu@4.9.2:
    resolution: {integrity: sha512-ym5x1cj4mUAMBummxxRkI4pG5Vht1QMsJexwGP8547TZ0sox9fCLDHw9KCH9c1FO5d9GopvkaJsBIOkTKxksdw==}
    cpu: [x64]
    os: [linux]
    requiresBuild: true
    dev: true
    optional: true

  /@rollup/rollup-linux-x64-musl@4.9.2:
    resolution: {integrity: sha512-m0hYELHGXdYx64D6IDDg/1vOJEaiV8f1G/iO+tejvRCJNSwK4jJ15e38JQy5Q6dGkn1M/9KcyEOwqmlZ2kqaZg==}
    cpu: [x64]
    os: [linux]
    requiresBuild: true
    dev: true
    optional: true

  /@rollup/rollup-win32-arm64-msvc@4.9.2:
    resolution: {integrity: sha512-x1CWburlbN5JjG+juenuNa4KdedBdXLjZMp56nHFSHTOsb/MI2DYiGzLtRGHNMyydPGffGId+VgjOMrcltOksA==}
    cpu: [arm64]
    os: [win32]
    requiresBuild: true
    dev: true
    optional: true

  /@rollup/rollup-win32-ia32-msvc@4.9.2:
    resolution: {integrity: sha512-VVzCB5yXR1QlfsH1Xw1zdzQ4Pxuzv+CPr5qpElpKhVxlxD3CRdfubAG9mJROl6/dmj5gVYDDWk8sC+j9BI9/kQ==}
    cpu: [ia32]
    os: [win32]
    requiresBuild: true
    dev: true
    optional: true

  /@rollup/rollup-win32-x64-msvc@4.9.2:
    resolution: {integrity: sha512-SYRedJi+mweatroB+6TTnJYLts0L0bosg531xnQWtklOI6dezEagx4Q0qDyvRdK+qgdA3YZpjjGuPFtxBmddBA==}
    cpu: [x64]
    os: [win32]
    requiresBuild: true
    dev: true
    optional: true

  /@sinclair/typebox@0.27.8:
    resolution: {integrity: sha512-+Fj43pSMwJs4KRrH/938Uf+uAELIgVBmQzg/q1YG10djyfA3TnrU8N8XzqCh/okZdszqBQTZf96idMfE5lnwTA==}
    dev: true

  /@tootallnate/quickjs-emscripten@0.23.0:
    resolution: {integrity: sha512-C5Mc6rdnsaJDjO3UpGW/CQTHtCKaYlScZTly4JIu97Jxo/odCiH0ITnDXSJPTOrEKk/ycSZ0AOgTmkDtkOsvIA==}
    dev: true

  /@types/estree@1.0.3:
    resolution: {integrity: sha512-CS2rOaoQ/eAgAfcTfq6amKG7bsN+EMcgGY4FAFQdvSj2y1ixvOZTUA9mOtCai7E1SYu283XNw7urKK30nP3wkQ==}
    dev: true

  /@types/hash-sum@1.0.2:
    resolution: {integrity: sha512-UP28RddqY8xcU0SCEp9YKutQICXpaAq9N8U2klqF5hegGha7KzTOL8EdhIIV3bOSGBzjEpN9bU/d+nNZBdJYVw==}
    dev: true

  /@types/json-schema@7.0.14:
    resolution: {integrity: sha512-U3PUjAudAdJBeC2pgN8uTIKgxrb4nlDF3SF0++EldXQvQBGkpFZMSnwQiIoDU77tv45VgNkl/L4ouD+rEomujw==}
    dev: true

  /@types/minimist@1.2.5:
    resolution: {integrity: sha512-hov8bUuiLiyFPGyFPE1lwWhmzYbirOXQNNo40+y3zow8aFVTeyn3VWL0VFFfdNddA8S4Vf0Tc062rzyNr7Paag==}
    dev: true

  /@types/node@20.11.16:
    resolution: {integrity: sha512-gKb0enTmRCzXSSUJDq6/sPcqrfCv2mkkG6Jt/clpn5eiCbKTY+SgZUxo+p8ZKMof5dCp9vHQUAB7wOUTod22wQ==}
    dependencies:
      undici-types: 5.26.5
    dev: true

  /@types/normalize-package-data@2.4.3:
    resolution: {integrity: sha512-ehPtgRgaULsFG8x0NeYJvmyH1hmlfsNLujHe9dQEia/7MAJYdzMSi19JtchUHjmBA6XC/75dK55mzZH+RyieSg==}
    dev: true

  /@types/resolve@1.20.2:
    resolution: {integrity: sha512-60BCwRFOZCQhDncwQdxxeOEEkbc5dIMccYLwbxsS4TUNeVECQ/pBJ0j09mrHOl/JJvpRPGwO9SvE4nR2Nb/a4Q==}
    dev: true

  /@types/semver@7.5.6:
    resolution: {integrity: sha512-dn1l8LaMea/IjDoHNd9J52uBbInB796CDffS6VdIxvqYCPSG0V0DzHp76GpaWnlhg88uYyPbXCDIowa86ybd5A==}
    dev: true

  /@types/web-bluetooth@0.0.20:
    resolution: {integrity: sha512-g9gZnnXVq7gM7v3tJCWV/qw7w+KeOlSHAhgF9RytFyifW6AF61hdT2ucrYhPq9hLs5JIryeupHV3qGk95dH9ow==}
    dev: false

  /@types/yauzl@2.10.2:
    resolution: {integrity: sha512-Km7XAtUIduROw7QPgvcft0lIupeG8a8rdKL8RiSyKvlE7dYY31fEn41HVuQsRFDuROA8tA4K2UVL+WdfFmErBA==}
    requiresBuild: true
    dependencies:
      '@types/node': 20.11.16
    dev: true
    optional: true

  /@typescript-eslint/eslint-plugin@6.19.0(@typescript-eslint/parser@6.19.0)(eslint@8.56.0)(typescript@5.2.2):
    resolution: {integrity: sha512-DUCUkQNklCQYnrBSSikjVChdc84/vMPDQSgJTHBZ64G9bA9w0Crc0rd2diujKbTdp6w2J47qkeHQLoi0rpLCdg==}
    engines: {node: ^16.0.0 || >=18.0.0}
    peerDependencies:
      '@typescript-eslint/parser': ^6.0.0 || ^6.0.0-alpha
      eslint: ^7.0.0 || ^8.0.0
      typescript: '*'
    peerDependenciesMeta:
      typescript:
        optional: true
    dependencies:
      '@eslint-community/regexpp': 4.9.1
      '@typescript-eslint/parser': 6.19.0(eslint@8.56.0)(typescript@5.2.2)
      '@typescript-eslint/scope-manager': 6.19.0
      '@typescript-eslint/type-utils': 6.19.0(eslint@8.56.0)(typescript@5.2.2)
      '@typescript-eslint/utils': 6.19.0(eslint@8.56.0)(typescript@5.2.2)
      '@typescript-eslint/visitor-keys': 6.19.0
      debug: 4.3.4
      eslint: 8.56.0
      graphemer: 1.4.0
      ignore: 5.2.4
      natural-compare: 1.4.0
      semver: 7.5.4
      ts-api-utils: 1.0.3(typescript@5.2.2)
      typescript: 5.2.2
    transitivePeerDependencies:
      - supports-color
    dev: true

  /@typescript-eslint/parser@6.19.0(eslint@8.56.0)(typescript@5.2.2):
    resolution: {integrity: sha512-1DyBLG5SH7PYCd00QlroiW60YJ4rWMuUGa/JBV0iZuqi4l4IK3twKPq5ZkEebmGqRjXWVgsUzfd3+nZveewgow==}
    engines: {node: ^16.0.0 || >=18.0.0}
    peerDependencies:
      eslint: ^7.0.0 || ^8.0.0
      typescript: '*'
    peerDependenciesMeta:
      typescript:
        optional: true
    dependencies:
      '@typescript-eslint/scope-manager': 6.19.0
      '@typescript-eslint/types': 6.19.0
      '@typescript-eslint/typescript-estree': 6.19.0(typescript@5.2.2)
      '@typescript-eslint/visitor-keys': 6.19.0
      debug: 4.3.4
      eslint: 8.56.0
      typescript: 5.2.2
    transitivePeerDependencies:
      - supports-color
    dev: true

  /@typescript-eslint/scope-manager@5.62.0:
    resolution: {integrity: sha512-VXuvVvZeQCQb5Zgf4HAxc04q5j+WrNAtNh9OwCsCgpKqESMTu3tF/jhZ3xG6T4NZwWl65Bg8KuS2uEvhSfLl0w==}
    engines: {node: ^12.22.0 || ^14.17.0 || >=16.0.0}
    dependencies:
      '@typescript-eslint/types': 5.62.0
      '@typescript-eslint/visitor-keys': 5.62.0
    dev: true

  /@typescript-eslint/scope-manager@6.19.0:
    resolution: {integrity: sha512-dO1XMhV2ehBI6QN8Ufi7I10wmUovmLU0Oru3n5LVlM2JuzB4M+dVphCPLkVpKvGij2j/pHBWuJ9piuXx+BhzxQ==}
    engines: {node: ^16.0.0 || >=18.0.0}
    dependencies:
      '@typescript-eslint/types': 6.19.0
      '@typescript-eslint/visitor-keys': 6.19.0
    dev: true

  /@typescript-eslint/type-utils@6.19.0(eslint@8.56.0)(typescript@5.2.2):
    resolution: {integrity: sha512-mcvS6WSWbjiSxKCwBcXtOM5pRkPQ6kcDds/juxcy/727IQr3xMEcwr/YLHW2A2+Fp5ql6khjbKBzOyjuPqGi/w==}
    engines: {node: ^16.0.0 || >=18.0.0}
    peerDependencies:
      eslint: ^7.0.0 || ^8.0.0
      typescript: '*'
    peerDependenciesMeta:
      typescript:
        optional: true
    dependencies:
      '@typescript-eslint/typescript-estree': 6.19.0(typescript@5.2.2)
      '@typescript-eslint/utils': 6.19.0(eslint@8.56.0)(typescript@5.2.2)
      debug: 4.3.4
      eslint: 8.56.0
      ts-api-utils: 1.0.3(typescript@5.2.2)
      typescript: 5.2.2
    transitivePeerDependencies:
      - supports-color
    dev: true

  /@typescript-eslint/types@5.62.0:
    resolution: {integrity: sha512-87NVngcbVXUahrRTqIK27gD2t5Cu1yuCXxbLcFtCzZGlfyVWWh8mLHkoxzjsB6DDNnvdL+fW8MiwPEJyGJQDgQ==}
    engines: {node: ^12.22.0 || ^14.17.0 || >=16.0.0}
    dev: true

  /@typescript-eslint/types@6.19.0:
    resolution: {integrity: sha512-lFviGV/vYhOy3m8BJ/nAKoAyNhInTdXpftonhWle66XHAtT1ouBlkjL496b5H5hb8dWXHwtypTqgtb/DEa+j5A==}
    engines: {node: ^16.0.0 || >=18.0.0}
    dev: true

  /@typescript-eslint/typescript-estree@5.62.0(typescript@5.2.2):
    resolution: {integrity: sha512-CmcQ6uY7b9y694lKdRB8FEel7JbU/40iSAPomu++SjLMntB+2Leay2LO6i8VnJk58MtE9/nQSFIH6jpyRWyYzA==}
    engines: {node: ^12.22.0 || ^14.17.0 || >=16.0.0}
    peerDependencies:
      typescript: '*'
    peerDependenciesMeta:
      typescript:
        optional: true
    dependencies:
      '@typescript-eslint/types': 5.62.0
      '@typescript-eslint/visitor-keys': 5.62.0
      debug: 4.3.4
      globby: 11.1.0
      is-glob: 4.0.3
      semver: 7.5.4
      tsutils: 3.21.0(typescript@5.2.2)
      typescript: 5.2.2
    transitivePeerDependencies:
      - supports-color
    dev: true

  /@typescript-eslint/typescript-estree@6.19.0(typescript@5.2.2):
    resolution: {integrity: sha512-o/zefXIbbLBZ8YJ51NlkSAt2BamrK6XOmuxSR3hynMIzzyMY33KuJ9vuMdFSXW+H0tVvdF9qBPTHA91HDb4BIQ==}
    engines: {node: ^16.0.0 || >=18.0.0}
    peerDependencies:
      typescript: '*'
    peerDependenciesMeta:
      typescript:
        optional: true
    dependencies:
      '@typescript-eslint/types': 6.19.0
      '@typescript-eslint/visitor-keys': 6.19.0
      debug: 4.3.4
      globby: 11.1.0
      is-glob: 4.0.3
      minimatch: 9.0.3
      semver: 7.5.4
      ts-api-utils: 1.0.3(typescript@5.2.2)
      typescript: 5.2.2
    transitivePeerDependencies:
      - supports-color
    dev: true

  /@typescript-eslint/utils@5.62.0(eslint@8.56.0)(typescript@5.2.2):
    resolution: {integrity: sha512-n8oxjeb5aIbPFEtmQxQYOLI0i9n5ySBEY/ZEHHZqKQSFnxio1rv6dthascc9dLuwrL0RC5mPCxB7vnAVGAYWAQ==}
    engines: {node: ^12.22.0 || ^14.17.0 || >=16.0.0}
    peerDependencies:
      eslint: ^6.0.0 || ^7.0.0 || ^8.0.0
    dependencies:
      '@eslint-community/eslint-utils': 4.4.0(eslint@8.56.0)
      '@types/json-schema': 7.0.14
      '@types/semver': 7.5.6
      '@typescript-eslint/scope-manager': 5.62.0
      '@typescript-eslint/types': 5.62.0
      '@typescript-eslint/typescript-estree': 5.62.0(typescript@5.2.2)
      eslint: 8.56.0
      eslint-scope: 5.1.1
      semver: 7.5.4
    transitivePeerDependencies:
      - supports-color
      - typescript
    dev: true

  /@typescript-eslint/utils@6.19.0(eslint@8.56.0)(typescript@5.2.2):
    resolution: {integrity: sha512-QR41YXySiuN++/dC9UArYOg4X86OAYP83OWTewpVx5ct1IZhjjgTLocj7QNxGhWoTqknsgpl7L+hGygCO+sdYw==}
    engines: {node: ^16.0.0 || >=18.0.0}
    peerDependencies:
      eslint: ^7.0.0 || ^8.0.0
    dependencies:
      '@eslint-community/eslint-utils': 4.4.0(eslint@8.56.0)
      '@types/json-schema': 7.0.14
      '@types/semver': 7.5.6
      '@typescript-eslint/scope-manager': 6.19.0
      '@typescript-eslint/types': 6.19.0
      '@typescript-eslint/typescript-estree': 6.19.0(typescript@5.2.2)
      eslint: 8.56.0
      semver: 7.5.4
    transitivePeerDependencies:
      - supports-color
      - typescript
    dev: true

  /@typescript-eslint/visitor-keys@5.62.0:
    resolution: {integrity: sha512-07ny+LHRzQXepkGg6w0mFY41fVUNBrL2Roj/++7V1txKugfjm/Ci/qSND03r2RhlJhJYMcTn9AhhSSqQp0Ysyw==}
    engines: {node: ^12.22.0 || ^14.17.0 || >=16.0.0}
    dependencies:
      '@typescript-eslint/types': 5.62.0
      eslint-visitor-keys: 3.4.3
    dev: true

  /@typescript-eslint/visitor-keys@6.19.0:
    resolution: {integrity: sha512-hZaUCORLgubBvtGpp1JEFEazcuEdfxta9j4iUwdSAr7mEsYYAp3EAUyCZk3VEEqGj6W+AV4uWyrDGtrlawAsgQ==}
    engines: {node: ^16.0.0 || >=18.0.0}
    dependencies:
      '@typescript-eslint/types': 6.19.0
      eslint-visitor-keys: 3.4.3
    dev: true

  /@ungap/structured-clone@1.2.0:
    resolution: {integrity: sha512-zuVdFrMJiuCDQUMCzQaD6KL28MjnqqN8XnAqiEq9PNm/hCPTSGfrXCOfwj1ow4LFb/tNymJPwsNbVePc1xFqrQ==}
    dev: true

  /@vitejs/plugin-vue@5.0.3(vite@5.0.12)(vue@packages+vue):
    resolution: {integrity: sha512-b8S5dVS40rgHdDrw+DQi/xOM9ed+kSRZzfm1T74bMmBDCd8XO87NKlFYInzCtwvtWwXZvo1QxE2OSspTATWrbA==}
    engines: {node: ^18.0.0 || >=20.0.0}
    peerDependencies:
      vite: ^5.0.0
      vue: ^3.2.25
    dependencies:
      vite: 5.0.12(@types/node@20.11.16)(terser@5.27.0)
      vue: link:packages/vue
    dev: true

  /@vitest/coverage-istanbul@1.2.2(vitest@1.2.2):
    resolution: {integrity: sha512-tJybwO8JT4H9ANz0T0/tJ1M5g3BkuHKYF1w5YO3z9sAiHBdGANrxN9c5lomJx1WSnLzCxQR5xxlJ4TLKbzrR3w==}
    peerDependencies:
      vitest: ^1.0.0
    dependencies:
      debug: 4.3.4
      istanbul-lib-coverage: 3.2.2
      istanbul-lib-instrument: 6.0.1
      istanbul-lib-report: 3.0.1
      istanbul-lib-source-maps: 4.0.1
      istanbul-reports: 3.1.6
      magicast: 0.3.3
      picocolors: 1.0.0
      test-exclude: 6.0.0
      vitest: 1.2.2(@types/node@20.11.16)(@vitest/ui@1.2.2)(jsdom@23.2.0)(terser@5.27.0)
    transitivePeerDependencies:
      - supports-color
    dev: true

  /@vitest/expect@1.2.2:
    resolution: {integrity: sha512-3jpcdPAD7LwHUUiT2pZTj2U82I2Tcgg2oVPvKxhn6mDI2On6tfvPQTjAI4628GUGDZrCm4Zna9iQHm5cEexOAg==}
    dependencies:
      '@vitest/spy': 1.2.2
      '@vitest/utils': 1.2.2
      chai: 4.3.10
    dev: true

  /@vitest/runner@1.2.2:
    resolution: {integrity: sha512-JctG7QZ4LSDXr5CsUweFgcpEvrcxOV1Gft7uHrvkQ+fsAVylmWQvnaAr/HDp3LAH1fztGMQZugIheTWjaGzYIg==}
    dependencies:
      '@vitest/utils': 1.2.2
      p-limit: 5.0.0
      pathe: 1.1.1
    dev: true

  /@vitest/snapshot@1.2.2:
    resolution: {integrity: sha512-SmGY4saEw1+bwE1th6S/cZmPxz/Q4JWsl7LvbQIky2tKE35US4gd0Mjzqfr84/4OD0tikGWaWdMja/nWL5NIPA==}
    dependencies:
      magic-string: 0.30.7
      pathe: 1.1.1
      pretty-format: 29.7.0
    dev: true

  /@vitest/spy@1.2.2:
    resolution: {integrity: sha512-k9Gcahssw8d7X3pSLq3e3XEu/0L78mUkCjivUqCQeXJm9clfXR/Td8+AP+VC1O6fKPIDLcHDTAmBOINVuv6+7g==}
    dependencies:
      tinyspy: 2.2.0
    dev: true

  /@vitest/ui@1.2.2(vitest@1.2.2):
    resolution: {integrity: sha512-CG+5fa8lyoBr+9i+UZGS31Qw81v33QlD10uecHxN2CLJVN+jLnqx4pGzGvFFeJ7jSnUCT0AlbmVWY6fU6NJZmw==}
    peerDependencies:
      vitest: ^1.0.0
    dependencies:
      '@vitest/utils': 1.2.2
      fast-glob: 3.3.2
      fflate: 0.8.1
      flatted: 3.2.9
      pathe: 1.1.1
      picocolors: 1.0.0
      sirv: 2.0.4
      vitest: 1.2.2(@types/node@20.11.16)(@vitest/ui@1.2.2)(jsdom@23.2.0)(terser@5.27.0)
    dev: true

  /@vitest/utils@1.2.2:
    resolution: {integrity: sha512-WKITBHLsBHlpjnDQahr+XK6RE7MiAsgrIkr0pGhQ9ygoxBfUeG0lUG5iLlzqjmKSlBv3+j5EGsriBzh+C3Tq9g==}
    dependencies:
      diff-sequences: 29.6.3
      estree-walker: 3.0.3
      loupe: 2.3.7
      pretty-format: 29.7.0
    dev: true

<<<<<<< HEAD
  /@vue-vapor/vite-plugin-vue@0.0.0-alpha.1(vite@5.0.12)(vue@packages+vue):
    resolution: {integrity: sha512-wv64VLcd9dkVZTkjkLUDjr7CsP5Q7fNyN6Ar+AXJyVEXP+0vCRkXuH1HEmVUDJrOalutULRIV8PyehEmjxmG4A==}
    engines: {node: ^18.0.0 || >=20.0.0}
    peerDependencies:
      vite: ^5.0.0
      vue: '*'
    dependencies:
      vite: 5.0.12(@types/node@20.11.16)(terser@5.27.0)
      vue: link:packages/vue
    dev: true

  /@vue/consolidate@0.17.3:
    resolution: {integrity: sha512-nl0SWcTMzaaTnJ5G6V8VlMDA1CVVrNnaQKF1aBZU3kXtjgU9jtHMsEAsgjoRUx+T0EVJk9TgbmxGhK3pOk22zw==}
    engines: {node: '>= 0.12.0'}
    dev: true

=======
>>>>>>> fe5d919b
  /@vue/consolidate@1.0.0:
    resolution: {integrity: sha512-oTyUE+QHIzLw2PpV14GD/c7EohDyP64xCniWTcqcEmTd699eFqTIwOmtDYjcO1j3QgdXoJEoWv1/cCdLrRoOfg==}
    engines: {node: '>= 0.12.0'}
    dev: true

<<<<<<< HEAD
  /@vue/repl@4.0.0:
    resolution: {integrity: sha512-/C4moGPnuc/t7JdBdEAOn/9MkdLH0KzY8zhZN33gfKY6E7ln0I2umsTjQAxvjTFuPS01oAOlATvaWz5cW8HLgQ==}
    dev: false

  /@vueuse/core@10.7.2(vue@packages+vue):
    resolution: {integrity: sha512-AOyAL2rK0By62Hm+iqQn6Rbu8bfmbgaIMXcE3TSr7BdQ42wnSFlwIdPjInO62onYsEMK/yDMU8C6oGfDAtZ2qQ==}
    dependencies:
      '@types/web-bluetooth': 0.0.20
      '@vueuse/metadata': 10.7.2
      '@vueuse/shared': 10.7.2(vue@packages+vue)
      vue-demi: 0.14.6(vue@packages+vue)
    transitivePeerDependencies:
      - '@vue/composition-api'
      - vue
    dev: false

  /@vueuse/metadata@10.7.2:
    resolution: {integrity: sha512-kCWPb4J2KGrwLtn1eJwaJD742u1k5h6v/St5wFe8Quih90+k2a0JP8BS4Zp34XUuJqS2AxFYMb1wjUL8HfhWsQ==}
    dev: false

  /@vueuse/shared@10.7.2(vue@packages+vue):
    resolution: {integrity: sha512-qFbXoxS44pi2FkgFjPvF4h7c9oMDutpyBdcJdMYIMg9XyXli2meFMuaKn+UMgsClo//Th6+beeCgqweT/79BVA==}
    dependencies:
      vue-demi: 0.14.6(vue@packages+vue)
    transitivePeerDependencies:
      - '@vue/composition-api'
      - vue
=======
  /@vue/repl@4.1.0:
    resolution: {integrity: sha512-4ZNEQWlLjl1Sq+WFiACm5siMdwUAmmqOES4XDgZRRFYeeW/BfabO9I6fpU+Y0zO9HFzKb8dwUUH0e0LK7mIYeg==}
>>>>>>> fe5d919b
    dev: false

  /@zeit/schemas@2.29.0:
    resolution: {integrity: sha512-g5QiLIfbg3pLuYUJPlisNKY+epQJTcMDsOnVNkscrDP1oi7vmJnzOANYJI/1pZcVJ6umUkBv3aFtlg1UvUHGzA==}
    dev: true

  /JSONStream@1.3.5:
    resolution: {integrity: sha512-E+iruNOY8VV9s4JEbe1aNEm6MiszPRr/UfcHMz0TQh1BXSxHK+ASV1R6W4HpjBhSeS+54PIsAMCBmwD06LLsqQ==}
    hasBin: true
    dependencies:
      jsonparse: 1.3.1
      through: 2.3.8
    dev: true

  /accepts@1.3.8:
    resolution: {integrity: sha512-PYAthTa2m2VKxuvSD3DPC/Gy+U+sOA1LAuT8mkmRuvw+NACSaeXEQ+NHcVF7rONl6qcaxV3Uuemwawk+7+SJLw==}
    engines: {node: '>= 0.6'}
    dependencies:
      mime-types: 2.1.35
      negotiator: 0.6.3
    dev: true

  /acorn-jsx@5.3.2(acorn@8.10.0):
    resolution: {integrity: sha512-rq9s+JNhf0IChjtDXxllJ7g41oZk5SlXtp0LHwyA5cejwn7vKmKp4pPri6YEePv2PU65sAsegbXtIinmDFDXgQ==}
    peerDependencies:
      acorn: ^6.0.0 || ^7.0.0 || ^8.0.0
    dependencies:
      acorn: 8.10.0
    dev: true

  /acorn-walk@8.3.2:
    resolution: {integrity: sha512-cjkyv4OtNCIeqhHrfS81QWXoCBPExR/J62oyEqepVw8WaQeSqpW2uhuLPh1m9eWhDuOo/jUXVTlifvesOWp/4A==}
    engines: {node: '>=0.4.0'}
    dev: true

  /acorn@7.4.1:
    resolution: {integrity: sha512-nQyp0o1/mNdbTO1PO6kHkwSrmgZ0MT/jCCpNiwbUjGoRN4dlBhqJtoQuCnEOKzgTVwg0ZWiCoQy6SxMebQVh8A==}
    engines: {node: '>=0.4.0'}
    hasBin: true
    dev: true

  /acorn@8.10.0:
    resolution: {integrity: sha512-F0SAmZ8iUtS//m8DmCTA0jlh6TDKkHQyK6xc6V4KDTyZKA9dnvX9/3sRTVQrWm79glUAZbnmmNcdYwUIHWVybw==}
    engines: {node: '>=0.4.0'}
    hasBin: true
    dev: true

  /add-stream@1.0.0:
    resolution: {integrity: sha512-qQLMr+8o0WC4FZGQTcJiKBVC59JylcPSrTtk6usvmIDFUOCKegapy1VHQwRbFMOFyb/inzUVqHs+eMYKDM1YeQ==}
    dev: true

  /agent-base@7.1.0:
    resolution: {integrity: sha512-o/zjMZRhJxny7OyEF+Op8X+efiELC7k7yOjMzgfzVqOzXqkBkWI79YoTdOtsuWd5BWhAGAuOY/Xa6xpiaWXiNg==}
    engines: {node: '>= 14'}
    dependencies:
      debug: 4.3.4
    transitivePeerDependencies:
      - supports-color
    dev: true

  /ajv@6.12.6:
    resolution: {integrity: sha512-j3fVLgvTo527anyYyJOGTYJbG+vnnQYvE0m5mmkc1TK+nxAppkCLMIL0aZ4dblVCNoGShhm+kzE4ZUykBoMg4g==}
    dependencies:
      fast-deep-equal: 3.1.3
      fast-json-stable-stringify: 2.1.0
      json-schema-traverse: 0.4.1
      uri-js: 4.4.1
    dev: true

  /ajv@8.11.0:
    resolution: {integrity: sha512-wGgprdCvMalC0BztXvitD2hC04YffAvtsUn93JbGXYLAtCUO4xd17mCCZQxUOItiBwZvJScWo8NIvQMQ71rdpg==}
    dependencies:
      fast-deep-equal: 3.1.3
      json-schema-traverse: 1.0.0
      require-from-string: 2.0.2
      uri-js: 4.4.1
    dev: true

  /ansi-align@3.0.1:
    resolution: {integrity: sha512-IOfwwBF5iczOjp/WeY4YxyjqAFMQoZufdQWDd19SEExbVLNXqvpzSJ/M7Za4/sCPmQ0+GRquoA7bGcINcxew6w==}
    dependencies:
      string-width: 4.2.3
    dev: true

  /ansi-colors@4.1.3:
    resolution: {integrity: sha512-/6w/C21Pm1A7aZitlI5Ni/2J6FFQN8i1Cvz3kHABAAbw93v/NlvKdVOqz7CCWz/3iv/JplRSEEZ83XION15ovw==}
    engines: {node: '>=6'}
    dev: true

  /ansi-escapes@6.2.0:
    resolution: {integrity: sha512-kzRaCqXnpzWs+3z5ABPQiVke+iq0KXkHo8xiWV4RPTi5Yli0l97BEQuhXV1s7+aSU/fu1kUuxgS4MsQ0fRuygw==}
    engines: {node: '>=14.16'}
    dependencies:
      type-fest: 3.13.1
    dev: true

  /ansi-regex@5.0.1:
    resolution: {integrity: sha512-quJQXlTSUGL2LH9SUXo8VwsY4soanhgo6LNSm84E1LBcE8s3O0wpdiRzyR9z/ZZJMlMWv37qOOb9pdJlMUEKFQ==}
    engines: {node: '>=8'}
    dev: true

  /ansi-regex@6.0.1:
    resolution: {integrity: sha512-n5M855fKb2SsfMIiFFoVrABHJC8QtHwVx+mHWP3QcEqBHYienj5dHSgjbxtC0WEZXYt4wcD6zrQElDPhFuZgfA==}
    engines: {node: '>=12'}
    dev: true

  /ansi-styles@3.2.1:
    resolution: {integrity: sha512-VT0ZI6kZRdTh8YyJw3SMbYm/u+NqfsAxEpWO0Pf9sq8/e94WxxOpPKx9FR1FlyCtOVDNOQ+8ntlqFxiRc+r5qA==}
    engines: {node: '>=4'}
    requiresBuild: true
    dependencies:
      color-convert: 1.9.3
    dev: true

  /ansi-styles@4.3.0:
    resolution: {integrity: sha512-zbB9rCJAT1rbjiVDb2hqKFHNYLxgtk8NURxZ3IZwD3F6NtxbXZQCnnSi1Lkx+IDohdPlFp222wVALIheZJQSEg==}
    engines: {node: '>=8'}
    dependencies:
      color-convert: 2.0.1
    dev: true

  /ansi-styles@5.2.0:
    resolution: {integrity: sha512-Cxwpt2SfTzTtXcfOlzGEee8O+c+MmUgGrNiBcXnuWxuFJHe6a5Hz7qwhwe5OgaSYI0IJvkLqWX1ASG+cJOkEiA==}
    engines: {node: '>=10'}
    dev: true

  /ansi-styles@6.2.1:
    resolution: {integrity: sha512-bN798gFfQX+viw3R7yrGWRqnrN2oRkEkUjjl4JNn4E8GxxbjtG3FbrEIIY3l8/hrwUwIeCZvi4QuOTP4MErVug==}
    engines: {node: '>=12'}
    dev: true

  /anymatch@3.1.3:
    resolution: {integrity: sha512-KMReFUr0B4t+D+OBkjR3KYqvocp2XaSzO55UcB6mgQMd3KbcE+mWTyvVV7D/zsdEbNnV6acZUutkiHQXvTr1Rw==}
    engines: {node: '>= 8'}
    dependencies:
      normalize-path: 3.0.0
      picomatch: 2.3.1
    dev: true

  /arch@2.2.0:
    resolution: {integrity: sha512-Of/R0wqp83cgHozfIYLbBMnej79U/SVGOOyuB3VVFv1NRM/PSFMK12x9KVtiYzJqmnU5WR2qp0Z5rHb7sWGnFQ==}
    dev: true

  /arg@5.0.2:
    resolution: {integrity: sha512-PYjyFOLKQ9y57JvQ6QLo8dAgNqswh8M1RMJYdQduT6xbWSgK36P/Z/v+p888pM69jMMfS8Xd8F6I1kQ/I9HUGg==}
    dev: true

  /argparse@2.0.1:
    resolution: {integrity: sha512-8+9WqebbFzpX9OR+Wa6O29asIogeRMzcGtAINdpMHHyAg10f05aSFVBbcEqGf/PXw1EjAZ+q2/bEBg3DvurK3Q==}
    dev: true

  /array-ify@1.0.0:
    resolution: {integrity: sha512-c5AMf34bKdvPhQ7tBGhqkgKNUzMr4WUs+WDtC2ZUGOUncbxKMTvqxYctiseW3+L4bA8ec+GcZ6/A/FW4m8ukng==}
    dev: true

  /array-union@2.1.0:
    resolution: {integrity: sha512-HGyxoOTYUyCM6stUe6EJgnd4EoewAI7zMdfqO+kGjnlZmBDz/cR5pf8r/cR4Wq60sL/p0IkcjUEEPwS3GFrIyw==}
    engines: {node: '>=8'}
    dev: true

  /asap@2.0.6:
    resolution: {integrity: sha512-BSHWgDSAiKs50o2Re8ppvp3seVHXSRM44cdSsT9FfNEUUZLOGWVCsiWaRPWM1Znn+mqZ1OfVZ3z3DWEzSp7hRA==}
    dev: true

  /assert-never@1.2.1:
    resolution: {integrity: sha512-TaTivMB6pYI1kXwrFlEhLeGfOqoDNdTxjCdwRfFFkEA30Eu+k48W34nlok2EYWJfFFzqaEmichdNM7th6M5HNw==}
    dev: true

  /assertion-error@1.1.0:
    resolution: {integrity: sha512-jgsaNduz+ndvGyFt3uSuWqvy4lCnIJiovtouQN5JZHOKCS2QuhEdbcQHFhVksz2N2U9hXJo8odG7ETyWlEeuDw==}
    dev: true

  /ast-types@0.13.4:
    resolution: {integrity: sha512-x1FCFnFifvYDDzTaLII71vG5uvDwgtmDTEVWAxrgeiR8VjMONcCXJx7E+USjDtHlwFmt9MysbqgF9b9Vjr6w+w==}
    engines: {node: '>=4'}
    dependencies:
      tslib: 2.6.2
    dev: true

  /asynckit@0.4.0:
    resolution: {integrity: sha512-Oei9OH4tRh0YqU3GxhX79dM/mwVgvbZJaSNaRk+bshkj0S5cfHcgYakreBjrHwatXKbz+IoIdYLxrKim2MjW0Q==}
    dev: true

  /b4a@1.6.4:
    resolution: {integrity: sha512-fpWrvyVHEKyeEvbKZTVOeZF3VSKKWtJxFIxX/jaVPf+cLbGUSitjb49pHLqPV2BUNNZ0LcoeEGfE/YCpyDYHIw==}
    dev: true

  /babel-walk@3.0.0-canary-5:
    resolution: {integrity: sha512-GAwkz0AihzY5bkwIY5QDR+LvsRQgB/B+1foMPvi0FZPMl5fjD7ICiznUiBdLYMH1QYe6vqu4gWYytZOccLouFw==}
    engines: {node: '>= 10.0.0'}
    dependencies:
      '@babel/types': 7.23.9
    dev: true

  /balanced-match@1.0.2:
    resolution: {integrity: sha512-3oSeUO0TMV67hN1AmbXsK4yaqU7tjiHlbxRDZOpH0KW9+CeX4bRAaX0Anxt0tx2MrpRpWwQaPwIlISEJhYU5Pw==}
    dev: true

  /base64-js@1.5.1:
    resolution: {integrity: sha512-AKpaYlHn8t4SVbOHCy+b5+KKgvR4vrsD8vbvrbiQJps7fKDTkjkDry6ji0rUJjC0kzbNePLwzxq8iypo41qeWA==}
    dev: true

  /basic-ftp@5.0.3:
    resolution: {integrity: sha512-QHX8HLlncOLpy54mh+k/sWIFd0ThmRqwe9ZjELybGZK+tZ8rUb9VO0saKJUROTbE+KhzDUT7xziGpGrW8Kmd+g==}
    engines: {node: '>=10.0.0'}
    dev: true

  /bidi-js@1.0.3:
    resolution: {integrity: sha512-RKshQI1R3YQ+n9YJz2QQ147P66ELpa1FQEg20Dk8oW9t2KgLbpDLLp9aGZ7y8WHSshDknG0bknqGw5/tyCs5tw==}
    dependencies:
      require-from-string: 2.0.2
    dev: true

  /big-integer@1.6.51:
    resolution: {integrity: sha512-GPEid2Y9QU1Exl1rpO9B2IPJGHPSupF5GnVIP0blYvNOMer2bTvSWs1jGOUg04hTmu67nmLsQ9TBo1puaotBHg==}
    engines: {node: '>=0.6'}
    dev: true

  /binary-extensions@2.2.0:
    resolution: {integrity: sha512-jDctJ/IVQbZoJykoeHbhXpOlNBqGNcwXJKJog42E5HDPUwQTSdjCHdihjj0DlnheQ7blbT6dHOafNAiS8ooQKA==}
    engines: {node: '>=8'}
    dev: true

  /boxen@7.0.0:
    resolution: {integrity: sha512-j//dBVuyacJbvW+tvZ9HuH03fZ46QcaKvvhZickZqtB271DxJ7SNRSNxrV/dZX0085m7hISRZWbzWlJvx/rHSg==}
    engines: {node: '>=14.16'}
    dependencies:
      ansi-align: 3.0.1
      camelcase: 7.0.1
      chalk: 5.3.0
      cli-boxes: 3.0.0
      string-width: 5.1.2
      type-fest: 2.19.0
      widest-line: 4.0.1
      wrap-ansi: 8.1.0
    dev: true

  /bplist-parser@0.2.0:
    resolution: {integrity: sha512-z0M+byMThzQmD9NILRniCUXYsYpjwnlO8N5uCFaCqIOpqRsJCrQL9NK3JsD67CN5a08nF5oIL2bD6loTdHOuKw==}
    engines: {node: '>= 5.10.0'}
    dependencies:
      big-integer: 1.6.51
    dev: true

  /brace-expansion@1.1.11:
    resolution: {integrity: sha512-iCuPHDFgrHX7H2vEI/5xpz07zSHB00TpugqhmYtVmMO6518mCuRMoOYFldEBl0g187ufozdaHgWKcYFb61qGiA==}
    dependencies:
      balanced-match: 1.0.2
      concat-map: 0.0.1
    dev: true

  /brace-expansion@2.0.1:
    resolution: {integrity: sha512-XnAIvQ8eM+kC6aULx6wuQiwVsnzsi9d3WxzV3FpWTGA19F621kwdbsAcFKXgKUHZWsy+mY6iL1sHTxWEFCytDA==}
    dependencies:
      balanced-match: 1.0.2
    dev: true

  /braces@3.0.2:
    resolution: {integrity: sha512-b8um+L1RzM3WDSzvhm6gIz1yfTbBt6YTlcEKAvsmqCZZFw46z626lVj9j1yEPW33H5H+lBQpZMP1k8l+78Ha0A==}
    engines: {node: '>=8'}
    dependencies:
      fill-range: 7.0.1
    dev: true

  /browserslist@4.22.1:
    resolution: {integrity: sha512-FEVc202+2iuClEhZhrWy6ZiAcRLvNMyYcxZ8raemul1DYVOVdFsbqckWLdsixQZCpJlwe77Z3UTalE7jsjnKfQ==}
    engines: {node: ^6 || ^7 || ^8 || ^9 || ^10 || ^11 || ^12 || >=13.7}
    hasBin: true
    dependencies:
      caniuse-lite: 1.0.30001551
      electron-to-chromium: 1.4.561
      node-releases: 2.0.13
      update-browserslist-db: 1.0.13(browserslist@4.22.1)
    dev: true

  /buffer-crc32@0.2.13:
    resolution: {integrity: sha512-VO9Ht/+p3SN7SKWqcrgEzjGbRSJYTx+Q1pTQC0wrWqHx0vpJraQ6GtHx8tvcg1rlK1byhU5gccxgOgj7B0TDkQ==}
    dev: true

  /buffer-from@1.1.2:
    resolution: {integrity: sha512-E+XQCRwSbaaiChtv6k6Dwgc+bx+Bs6vuKJHHl5kox/BaKbhiXzqQOwK4cO22yElGp2OCmjwVhT3HmxgyPGnJfQ==}
    dev: true

  /buffer@5.7.1:
    resolution: {integrity: sha512-EHcyIPBQ4BSGlvjB16k5KgAJ27CIsHY/2JBmCRReo48y9rQ3MaUzWX3KVlBa4U7MyX02HdVj0K7C3WaB3ju7FQ==}
    dependencies:
      base64-js: 1.5.1
      ieee754: 1.2.1
    dev: true

  /builtin-modules@3.3.0:
    resolution: {integrity: sha512-zhaCDicdLuWN5UbN5IMnFqNMhNfo919sH85y2/ea+5Yg9TsTkeZxpL+JLbp6cgYFS4sRLp3YV4S6yDuqVWHYOw==}
    engines: {node: '>=6'}
    dev: true

  /bundle-name@3.0.0:
    resolution: {integrity: sha512-PKA4BeSvBpQKQ8iPOGCSiell+N8P+Tf1DlwqmYhpe2gAhKPHn8EYOxVT+ShuGmhg8lN8XiSlS80yiExKXrURlw==}
    engines: {node: '>=12'}
    dependencies:
      run-applescript: 5.0.0
    dev: true

  /bytes@3.0.0:
    resolution: {integrity: sha512-pMhOfFDPiv9t5jjIXkHosWmkSyQbvsgEVNkz0ERHbuLh2T/7j4Mqqpz523Fe8MVY89KC6Sh/QfS2sM+SjgFDcw==}
    engines: {node: '>= 0.8'}
    dev: true

  /cac@6.7.14:
    resolution: {integrity: sha512-b6Ilus+c3RrdDk+JhLKUAQfzzgLEPy6wcXqS7f/xe1EETvsDP6GORG7SFuOs6cID5YkqchW/LXZbX5bc8j7ZcQ==}
    engines: {node: '>=8'}
    dev: true

  /call-bind@1.0.5:
    resolution: {integrity: sha512-C3nQxfFZxFRVoJoGKKI8y3MOEo129NQ+FgQ08iye+Mk4zNZZGdjfs06bVTr+DBSlA66Q2VEcMki/cUCP4SercQ==}
    dependencies:
      function-bind: 1.1.2
      get-intrinsic: 1.2.1
      set-function-length: 1.1.1
    dev: true

  /callsites@3.1.0:
    resolution: {integrity: sha512-P8BjAsXvZS+VIDUI11hHCQEv74YT67YUi5JJFNWIqL235sBmjX4+qx9Muvls5ivyNENctx46xQLQ3aTuE7ssaQ==}
    engines: {node: '>=6'}
    dev: true

  /camelcase@7.0.1:
    resolution: {integrity: sha512-xlx1yCK2Oc1APsPXDL2LdlNP6+uu8OCDdhOBSVT279M/S+y75O30C2VuD8T2ogdePBBl7PfPF4504tnLgX3zfw==}
    engines: {node: '>=14.16'}
    dev: true

  /caniuse-lite@1.0.30001551:
    resolution: {integrity: sha512-vtBAez47BoGMMzlbYhfXrMV1kvRF2WP/lqiMuDu1Sb4EE4LKEgjopFDSRtZfdVnslNRpOqV/woE+Xgrwj6VQlg==}
    dev: true

  /chai@4.3.10:
    resolution: {integrity: sha512-0UXG04VuVbruMUYbJ6JctvH0YnC/4q3/AkT18q4NaITo91CUm0liMS9VqzT9vZhVQ/1eqPanMWjBM+Juhfb/9g==}
    engines: {node: '>=4'}
    dependencies:
      assertion-error: 1.1.0
      check-error: 1.0.3
      deep-eql: 4.1.3
      get-func-name: 2.0.2
      loupe: 2.3.7
      pathval: 1.1.1
      type-detect: 4.0.8
    dev: true

  /chalk-template@0.4.0:
    resolution: {integrity: sha512-/ghrgmhfY8RaSdeo43hNXxpoHAtxdbskUHjPpfqUWGttFgycUhYPGx3YZBCnUCvOa7Doivn1IZec3DEGFoMgLg==}
    engines: {node: '>=12'}
    dependencies:
      chalk: 4.1.2
    dev: true

  /chalk@2.4.2:
    resolution: {integrity: sha512-Mti+f9lpJNcwF4tWV8/OrTTtF1gZi+f8FqlyAdouralcFWFQWF2+NgCHShjkCb+IFBLq9buZwE1xckQU4peSuQ==}
    engines: {node: '>=4'}
    requiresBuild: true
    dependencies:
      ansi-styles: 3.2.1
      escape-string-regexp: 1.0.5
      supports-color: 5.5.0
    dev: true

  /chalk@4.1.2:
    resolution: {integrity: sha512-oKnbhFyRIXpUuez8iBMmyEa4nbj4IOQyuhc/wy9kY7/WVPcwIO9VA668Pu8RkO7+0G76SLROeyw9CpQ061i4mA==}
    engines: {node: '>=10'}
    dependencies:
      ansi-styles: 4.3.0
      supports-color: 7.2.0
    dev: true

  /chalk@5.0.1:
    resolution: {integrity: sha512-Fo07WOYGqMfCWHOzSXOt2CxDbC6skS/jO9ynEcmpANMoPrD+W1r1K6Vx7iNm+AQmETU1Xr2t+n8nzkV9t6xh3w==}
    engines: {node: ^12.17.0 || ^14.13 || >=16.0.0}
    dev: true

  /chalk@5.3.0:
    resolution: {integrity: sha512-dLitG79d+GV1Nb/VYcCDFivJeK1hiukt9QjRNVOsUtTy1rR1YJsmpGGTZ3qJos+uw7WmWF4wUwBd9jxjocFC2w==}
    engines: {node: ^12.17.0 || ^14.13 || >=16.0.0}
    dev: true

  /character-parser@2.2.0:
    resolution: {integrity: sha512-+UqJQjFEFaTAs3bNsF2j2kEN1baG/zghZbdqoYEDxGZtJo9LBzl1A+m0D4n3qKx8N2FNv8/Xp6yV9mQmBuptaw==}
    dependencies:
      is-regex: 1.1.4
    dev: true

  /check-error@1.0.3:
    resolution: {integrity: sha512-iKEoDYaRmd1mxM90a2OEfWhjsjPpYPuQ+lMYsoxB126+t8fw7ySEO48nmDg5COTjxDI65/Y2OWpeEHk3ZOe8zg==}
    dependencies:
      get-func-name: 2.0.2
    dev: true

  /chokidar@3.5.3:
    resolution: {integrity: sha512-Dr3sfKRP6oTcjf2JmUmFJfeVMvXBdegxB0iVQ5eb2V10uFJUCAS8OByZdVAyVb8xXNz3GjjTgj9kLWsZTqE6kw==}
    engines: {node: '>= 8.10.0'}
    dependencies:
      anymatch: 3.1.3
      braces: 3.0.2
      glob-parent: 5.1.2
      is-binary-path: 2.1.0
      is-glob: 4.0.3
      normalize-path: 3.0.0
      readdirp: 3.6.0
    optionalDependencies:
      fsevents: 2.3.3
    dev: true

  /chromium-bidi@0.5.8(devtools-protocol@0.0.1232444):
    resolution: {integrity: sha512-blqh+1cEQbHBKmok3rVJkBlBxt9beKBgOsxbFgs7UJcoVbbeZ+K7+6liAsjgpc8l1Xd55cQUy14fXZdGSb4zIw==}
    peerDependencies:
      devtools-protocol: '*'
    dependencies:
      devtools-protocol: 0.0.1232444
      mitt: 3.0.1
      urlpattern-polyfill: 10.0.0
    dev: true

  /cli-boxes@3.0.0:
    resolution: {integrity: sha512-/lzGpEWL/8PfI0BmBOPRwp0c/wFNX1RdUML3jK/RcSBA9T8mZDdQpqYBKtCFTOfQbwPqWEOpjqW+Fnayc0969g==}
    engines: {node: '>=10'}
    dev: true

  /cli-cursor@4.0.0:
    resolution: {integrity: sha512-VGtlMu3x/4DOtIUwEkRezxUZ2lBacNJCHash0N0WeZDBS+7Ux1dm3XWAgWYxLJFMMdOeXMHXorshEFhbMSGelg==}
    engines: {node: ^12.20.0 || ^14.13.1 || >=16.0.0}
    dependencies:
      restore-cursor: 4.0.0
    dev: true

  /cli-truncate@4.0.0:
    resolution: {integrity: sha512-nPdaFdQ0h/GEigbPClz11D0v/ZJEwxmeVZGeMo3Z5StPtUTkA9o1lD6QwoirYiSDzbcwn2XcjwmCp68W1IS4TA==}
    engines: {node: '>=18'}
    dependencies:
      slice-ansi: 5.0.0
      string-width: 7.0.0
    dev: true

  /clipboardy@3.0.0:
    resolution: {integrity: sha512-Su+uU5sr1jkUy1sGRpLKjKrvEOVXgSgiSInwa/qeID6aJ07yh+5NWc3h2QfjHjBnfX4LhtFcuAWKUsJ3r+fjbg==}
    engines: {node: ^12.20.0 || ^14.13.1 || >=16.0.0}
    dependencies:
      arch: 2.2.0
      execa: 5.1.1
      is-wsl: 2.2.0
    dev: true

  /cliui@8.0.1:
    resolution: {integrity: sha512-BSeNnyus75C4//NQ9gQt1/csTXyo/8Sb+afLAkzAptFuMsod9HFokGNudZpi/oQV73hnVK+sR+5PVRMd+Dr7YQ==}
    engines: {node: '>=12'}
    dependencies:
      string-width: 4.2.3
      strip-ansi: 6.0.1
      wrap-ansi: 7.0.0
    dev: true

  /color-convert@1.9.3:
    resolution: {integrity: sha512-QfAUtd+vFdAtFQcC8CCyYt1fYWxSqAiK2cSD6zDB8N3cpsEBAvRxp9zOGg6G/SHHJYAT88/az/IuDGALsNVbGg==}
    requiresBuild: true
    dependencies:
      color-name: 1.1.3
    dev: true

  /color-convert@2.0.1:
    resolution: {integrity: sha512-RRECPsj7iu/xb5oKYcsFHSppFNnsj/52OVTRKb4zP5onXwVF3zVmmToNcOfGC+CRDpfK/U584fMg38ZHCaElKQ==}
    engines: {node: '>=7.0.0'}
    dependencies:
      color-name: 1.1.4
    dev: true

  /color-name@1.1.3:
    resolution: {integrity: sha512-72fSenhMw2HZMTVHeCA9KCmpEIbzWiQsjN+BHcBbS9vr1mtt+vJjPdksIBNUmKAW8TFUDPJK5SUU3QhE9NEXDw==}
    requiresBuild: true
    dev: true

  /color-name@1.1.4:
    resolution: {integrity: sha512-dOy+3AuW3a2wNbZHIuMZpTcgjGuLU/uBL/ubcZF9OXbDo8ff4O8yVp5Bf0efS8uEoYo5q4Fx7dY9OgQGXgAsQA==}
    dev: true

  /colorette@2.0.20:
    resolution: {integrity: sha512-IfEDxwoWIjkeXL1eXcDiow4UbKjhLdq6/EuSVR9GMN7KVH3r9gQ83e73hsz1Nd1T3ijd5xv1wcWRYO+D6kCI2w==}
    dev: true

  /combined-stream@1.0.8:
    resolution: {integrity: sha512-FQN4MRfuJeHf7cBbBMJFXhKSDq+2kAArBlmRBvcvFE5BB1HZKXtSFASDhdlz9zOYwxh8lDdnvmMOe/+5cdoEdg==}
    engines: {node: '>= 0.8'}
    dependencies:
      delayed-stream: 1.0.0
    dev: true

  /commander@11.1.0:
    resolution: {integrity: sha512-yPVavfyCcRhmorC7rWlkHn15b4wDVgVmBA7kV4QVBsF7kv/9TKJAbAXVTxvTnwP8HHKjRCJDClKbciiYS7p0DQ==}
    engines: {node: '>=16'}
    dev: true

  /commander@2.20.3:
    resolution: {integrity: sha512-GpVkmM8vF2vQUkj2LvZmD35JxeJOLCwJ9cUkugyk2nuhbv3+mJvpLYYt+0+USMxE+oj+ey/lJEnhZw75x/OMcQ==}
    dev: true

  /commondir@1.0.1:
    resolution: {integrity: sha512-W9pAhw0ja1Edb5GVdIF1mjZw/ASI0AlShXM83UUGe2DVr5TdAPEA1OA8m/g8zWp9x6On7gqufY+FatDbC3MDQg==}
    dev: true

  /compare-func@2.0.0:
    resolution: {integrity: sha512-zHig5N+tPWARooBnb0Zx1MFcdfpyJrfTJ3Y5L+IFvUm8rM74hHz66z0gw0x4tijh5CorKkKUCnW82R2vmpeCRA==}
    dependencies:
      array-ify: 1.0.0
      dot-prop: 5.3.0
    dev: true

  /compressible@2.0.18:
    resolution: {integrity: sha512-AF3r7P5dWxL8MxyITRMlORQNaOA2IkAFaTr4k7BUumjPtRpGDTZpl0Pb1XCO6JeDCBdp126Cgs9sMxqSjgYyRg==}
    engines: {node: '>= 0.6'}
    dependencies:
      mime-db: 1.52.0
    dev: true

  /compression@1.7.4:
    resolution: {integrity: sha512-jaSIDzP9pZVS4ZfQ+TzvtiWhdpFhE2RDHz8QJkpX9SIpLq88VueF5jJw6t+6CUQcAoA6t+x89MLrWAqpfDE8iQ==}
    engines: {node: '>= 0.8.0'}
    dependencies:
      accepts: 1.3.8
      bytes: 3.0.0
      compressible: 2.0.18
      debug: 2.6.9
      on-headers: 1.0.2
      safe-buffer: 5.1.2
      vary: 1.1.2
    transitivePeerDependencies:
      - supports-color
    dev: true

  /concat-map@0.0.1:
    resolution: {integrity: sha512-/Srv4dswyQNBfohGpz9o6Yb3Gz3SrUDqBH5rTuhGR7ahtlbYKnVxw2bCFMRljaA7EXHaXZ8wsHdodFvbkhKmqg==}
    dev: true

  /constantinople@4.0.1:
    resolution: {integrity: sha512-vCrqcSIq4//Gx74TXXCGnHpulY1dskqLTFGDmhrGxzeXL8lF8kvXv6mpNWlJj1uD4DW23D4ljAqbY4RRaaUZIw==}
    dependencies:
      '@babel/parser': 7.23.9
      '@babel/types': 7.23.9
    dev: true

  /content-disposition@0.5.2:
    resolution: {integrity: sha512-kRGRZw3bLlFISDBgwTSA1TMBFN6J6GWDeubmDE3AF+3+yXL8hTWv8r5rkLbqYXY4RjPk/EzHnClI3zQf1cFmHA==}
    engines: {node: '>= 0.6'}
    dev: true

  /conventional-changelog-angular@7.0.0:
    resolution: {integrity: sha512-ROjNchA9LgfNMTTFSIWPzebCwOGFdgkEq45EnvvrmSLvCtAw0HSmrCs7/ty+wAeYUZyNay0YMUNYFTRL72PkBQ==}
    engines: {node: '>=16'}
    dependencies:
      compare-func: 2.0.0
    dev: true

  /conventional-changelog-atom@4.0.0:
    resolution: {integrity: sha512-q2YtiN7rnT1TGwPTwjjBSIPIzDJCRE+XAUahWxnh+buKK99Kks4WLMHoexw38GXx9OUxAsrp44f9qXe5VEMYhw==}
    engines: {node: '>=16'}
    dev: true

  /conventional-changelog-cli@4.1.0:
    resolution: {integrity: sha512-MscvILWZ6nWOoC+p/3Nn3D2cVLkjeQjyZPUr0bQ+vUORE/SPrkClJh8BOoMNpS4yk+zFJ5LlgXACxH6XGQoRXA==}
    engines: {node: '>=16'}
    hasBin: true
    dependencies:
      add-stream: 1.0.0
      conventional-changelog: 5.1.0
      meow: 12.1.1
      tempfile: 5.0.0
    dev: true

  /conventional-changelog-codemirror@4.0.0:
    resolution: {integrity: sha512-hQSojc/5imn1GJK3A75m9hEZZhc3urojA5gMpnar4JHmgLnuM3CUIARPpEk86glEKr3c54Po3WV/vCaO/U8g3Q==}
    engines: {node: '>=16'}
    dev: true

  /conventional-changelog-conventionalcommits@7.0.2:
    resolution: {integrity: sha512-NKXYmMR/Hr1DevQegFB4MwfM5Vv0m4UIxKZTTYuD98lpTknaZlSRrDOG4X7wIXpGkfsYxZTghUN+Qq+T0YQI7w==}
    engines: {node: '>=16'}
    dependencies:
      compare-func: 2.0.0
    dev: true

  /conventional-changelog-core@7.0.0:
    resolution: {integrity: sha512-UYgaB1F/COt7VFjlYKVE/9tTzfU3VUq47r6iWf6lM5T7TlOxr0thI63ojQueRLIpVbrtHK4Ffw+yQGduw2Bhdg==}
    engines: {node: '>=16'}
    dependencies:
      '@hutson/parse-repository-url': 5.0.0
      add-stream: 1.0.0
      conventional-changelog-writer: 7.0.1
      conventional-commits-parser: 5.0.0
      git-raw-commits: 4.0.0
      git-semver-tags: 7.0.1
      hosted-git-info: 7.0.1
      normalize-package-data: 6.0.0
      read-pkg: 8.1.0
      read-pkg-up: 10.1.0
    dev: true

  /conventional-changelog-ember@4.0.0:
    resolution: {integrity: sha512-D0IMhwcJUg1Y8FSry6XAplEJcljkHVlvAZddhhsdbL1rbsqRsMfGx/PIkPYq0ru5aDgn+OxhQ5N5yR7P9mfsvA==}
    engines: {node: '>=16'}
    dev: true

  /conventional-changelog-eslint@5.0.0:
    resolution: {integrity: sha512-6JtLWqAQIeJLn/OzUlYmzd9fKeNSWmQVim9kql+v4GrZwLx807kAJl3IJVc3jTYfVKWLxhC3BGUxYiuVEcVjgA==}
    engines: {node: '>=16'}
    dev: true

  /conventional-changelog-express@4.0.0:
    resolution: {integrity: sha512-yWyy5c7raP9v7aTvPAWzqrztACNO9+FEI1FSYh7UP7YT1AkWgv5UspUeB5v3Ibv4/o60zj2o9GF2tqKQ99lIsw==}
    engines: {node: '>=16'}
    dev: true

  /conventional-changelog-jquery@5.0.0:
    resolution: {integrity: sha512-slLjlXLRNa/icMI3+uGLQbtrgEny3RgITeCxevJB+p05ExiTgHACP5p3XiMKzjBn80n+Rzr83XMYfRInEtCPPw==}
    engines: {node: '>=16'}
    dev: true

  /conventional-changelog-jshint@4.0.0:
    resolution: {integrity: sha512-LyXq1bbl0yG0Ai1SbLxIk8ZxUOe3AjnlwE6sVRQmMgetBk+4gY9EO3d00zlEt8Y8gwsITytDnPORl8al7InTjg==}
    engines: {node: '>=16'}
    dependencies:
      compare-func: 2.0.0
    dev: true

  /conventional-changelog-preset-loader@4.1.0:
    resolution: {integrity: sha512-HozQjJicZTuRhCRTq4rZbefaiCzRM2pr6u2NL3XhrmQm4RMnDXfESU6JKu/pnKwx5xtdkYfNCsbhN5exhiKGJA==}
    engines: {node: '>=16'}
    dev: true

  /conventional-changelog-writer@7.0.1:
    resolution: {integrity: sha512-Uo+R9neH3r/foIvQ0MKcsXkX642hdm9odUp7TqgFS7BsalTcjzRlIfWZrZR1gbxOozKucaKt5KAbjW8J8xRSmA==}
    engines: {node: '>=16'}
    hasBin: true
    dependencies:
      conventional-commits-filter: 4.0.0
      handlebars: 4.7.8
      json-stringify-safe: 5.0.1
      meow: 12.1.1
      semver: 7.5.4
      split2: 4.2.0
    dev: true

  /conventional-changelog@5.1.0:
    resolution: {integrity: sha512-aWyE/P39wGYRPllcCEZDxTVEmhyLzTc9XA6z6rVfkuCD2UBnhV/sgSOKbQrEG5z9mEZJjnopjgQooTKxEg8mAg==}
    engines: {node: '>=16'}
    dependencies:
      conventional-changelog-angular: 7.0.0
      conventional-changelog-atom: 4.0.0
      conventional-changelog-codemirror: 4.0.0
      conventional-changelog-conventionalcommits: 7.0.2
      conventional-changelog-core: 7.0.0
      conventional-changelog-ember: 4.0.0
      conventional-changelog-eslint: 5.0.0
      conventional-changelog-express: 4.0.0
      conventional-changelog-jquery: 5.0.0
      conventional-changelog-jshint: 4.0.0
      conventional-changelog-preset-loader: 4.1.0
    dev: true

  /conventional-commits-filter@4.0.0:
    resolution: {integrity: sha512-rnpnibcSOdFcdclpFwWa+pPlZJhXE7l+XK04zxhbWrhgpR96h33QLz8hITTXbcYICxVr3HZFtbtUAQ+4LdBo9A==}
    engines: {node: '>=16'}
    dev: true

  /conventional-commits-parser@5.0.0:
    resolution: {integrity: sha512-ZPMl0ZJbw74iS9LuX9YIAiW8pfM5p3yh2o/NbXHbkFuZzY5jvdi5jFycEOkmBW5H5I7nA+D6f3UcsCLP2vvSEA==}
    engines: {node: '>=16'}
    hasBin: true
    dependencies:
      JSONStream: 1.3.5
      is-text-path: 2.0.0
      meow: 12.1.1
      split2: 4.2.0
    dev: true

  /convert-source-map@2.0.0:
    resolution: {integrity: sha512-Kvp459HrV2FEJ1CAsi1Ku+MY3kasH19TFykTz2xWmMeq6bk2NU3XXvfJ+Q61m0xktWwt+1HSYf3JZsTms3aRJg==}
    dev: true

  /core-util-is@1.0.3:
    resolution: {integrity: sha512-ZQBvi1DcpJ4GDqanjucZ2Hj3wEO5pZDS89BWbkcrvdxksJorwUDDZamX9ldFkp9aw2lmBDLgkObEA4DWNJ9FYQ==}
    dev: false

  /cosmiconfig@9.0.0(typescript@5.2.2):
    resolution: {integrity: sha512-itvL5h8RETACmOTFc4UfIyB2RfEHi71Ax6E/PivVxq9NseKbOWpeyHEOIbmAw1rs8Ak0VursQNww7lf7YtUwzg==}
    engines: {node: '>=14'}
    peerDependencies:
      typescript: '>=4.9.5'
    peerDependenciesMeta:
      typescript:
        optional: true
    dependencies:
      env-paths: 2.2.1
      import-fresh: 3.3.0
      js-yaml: 4.1.0
      parse-json: 5.2.0
      typescript: 5.2.2
    dev: true

  /cross-fetch@4.0.0:
    resolution: {integrity: sha512-e4a5N8lVvuLgAWgnCrLr2PP0YyDOTHa9H/Rj54dirp61qXnNq46m82bRhNqIA5VccJtWBvPTFRV3TtvHUKPB1g==}
    dependencies:
      node-fetch: 2.7.0
    transitivePeerDependencies:
      - encoding
    dev: true

  /cross-spawn@7.0.3:
    resolution: {integrity: sha512-iRDPJKUPVEND7dHPO8rkbOnPpyDygcDFtWjpeWNCgy8WP2rXcxXL8TskReQl6OrB2G7+UJrags1q15Fudc7G6w==}
    engines: {node: '>= 8'}
    dependencies:
      path-key: 3.1.1
      shebang-command: 2.0.0
      which: 2.0.2
    dev: true

  /css-tree@2.3.1:
    resolution: {integrity: sha512-6Fv1DV/TYw//QF5IzQdqsNDjx/wc8TrMBZsqjL9eW01tWb7R7k/mq+/VXfJCl7SoD5emsJop9cOByJZfs8hYIw==}
    engines: {node: ^10 || ^12.20.0 || ^14.13.0 || >=15.0.0}
    dependencies:
      mdn-data: 2.0.30
      source-map-js: 1.0.2
    dev: true

  /cssesc@3.0.0:
    resolution: {integrity: sha512-/Tb/JcjK111nNScGob5MNtsntNM1aCNUDipB/TkwZFhyDrrE47SOx/18wF2bbjgc3ZzCSKW1T5nt5EbFoAz/Vg==}
    engines: {node: '>=4'}
    hasBin: true
    dev: true

  /cssstyle@4.0.1:
    resolution: {integrity: sha512-8ZYiJ3A/3OkDd093CBT/0UKDWry7ak4BdPTFP2+QEP7cmhouyq/Up709ASSj2cK02BbZiMgk7kYjZNS4QP5qrQ==}
    engines: {node: '>=18'}
    dependencies:
      rrweb-cssom: 0.6.0
    dev: true

  /csstype@3.1.3:
    resolution: {integrity: sha512-M1uQkMl8rQK/szD0LNhtqxIPLpimGm8sOBwU7lLnCpSbTyY3yeU1Vc7l4KT5zT4s/yOxHH5O7tIuuLOCnLADRw==}
    dev: false

  /dargs@8.1.0:
    resolution: {integrity: sha512-wAV9QHOsNbwnWdNW2FYvE1P56wtgSbM+3SZcdGiWQILwVjACCXDCI3Ai8QlCjMDB8YK5zySiXZYBiwGmNY3lnw==}
    engines: {node: '>=12'}
    dev: true

  /data-uri-to-buffer@6.0.1:
    resolution: {integrity: sha512-MZd3VlchQkp8rdend6vrx7MmVDJzSNTBvghvKjirLkD+WTChA3KUf0jkE68Q4UyctNqI11zZO9/x2Yx+ub5Cvg==}
    engines: {node: '>= 14'}
    dev: true

  /data-urls@5.0.0:
    resolution: {integrity: sha512-ZYP5VBHshaDAiVZxjbRVcFJpc+4xGgT0bK3vzy1HLN8jTO975HEbuYzZJcHoQEY5K1a0z8YayJkyVETa08eNTg==}
    engines: {node: '>=18'}
    dependencies:
      whatwg-mimetype: 4.0.0
      whatwg-url: 14.0.0
    dev: true

  /debug@2.6.9:
    resolution: {integrity: sha512-bC7ElrdJaJnPbAP+1EotYvqZsb3ecl5wi6Bfi6BJTUcNowp6cvspg0jXznRTKDjm/E7AdgFBVeAPVMNcKGsHMA==}
    peerDependencies:
      supports-color: '*'
    peerDependenciesMeta:
      supports-color:
        optional: true
    dependencies:
      ms: 2.0.0
    dev: true

  /debug@3.2.7:
    resolution: {integrity: sha512-CFjzYYAi4ThfiQvizrFQevTTXHtnCqWfe7x1AhgEscTz6ZbLbfoLRLPugTQyBth6f8ZERVUSyWHFD/7Wu4t1XQ==}
    peerDependencies:
      supports-color: '*'
    peerDependenciesMeta:
      supports-color:
        optional: true
    dependencies:
      ms: 2.1.2
    dev: true

  /debug@4.3.4:
    resolution: {integrity: sha512-PRWFHuSU3eDtQJPvnNY7Jcket1j0t5OuOsFzPPzsekD52Zl8qUfFIPEiswXqIvHWGVHOgX+7G/vCNNhehwxfkQ==}
    engines: {node: '>=6.0'}
    peerDependencies:
      supports-color: '*'
    peerDependenciesMeta:
      supports-color:
        optional: true
    dependencies:
      ms: 2.1.2
    dev: true

  /decimal.js@10.4.3:
    resolution: {integrity: sha512-VBBaLc1MgL5XpzgIP7ny5Z6Nx3UrRkIViUkPUdtl9aya5amy3De1gsUUSB1g3+3sExYNjCAsAznmukyxCb1GRA==}
    dev: true

  /deep-eql@4.1.3:
    resolution: {integrity: sha512-WaEtAOpRA1MQ0eohqZjpGD8zdI0Ovsm8mmFhaDN8dvDZzyoUMcYDnf5Y6iu7HTXxf8JDS23qWa4a+hKCDyOPzw==}
    engines: {node: '>=6'}
    dependencies:
      type-detect: 4.0.8
    dev: true

  /deep-extend@0.6.0:
    resolution: {integrity: sha512-LOHxIOaPYdHlJRtCQfDIVZtfw/ufM8+rVj649RIHzcm/vGwQRXFt6OPqIFWsm2XEMrNIEtWR64sY1LEKD2vAOA==}
    engines: {node: '>=4.0.0'}
    dev: true

  /deep-is@0.1.4:
    resolution: {integrity: sha512-oIPzksmTg4/MriiaYGO+okXDT7ztn/w3Eptv/+gSIdMdKsJo0u4CfYNFJPy+4SKMuCqGw2wxnA+URMg3t8a/bQ==}
    dev: true

  /deepmerge@4.3.1:
    resolution: {integrity: sha512-3sUqbMEc77XqpdNO7FRyRog+eW3ph+GYCbj+rK+uYyRMuwsVy0rMiVtPn+QJlKFvWP/1PYpapqYn0Me2knFn+A==}
    engines: {node: '>=0.10.0'}
    dev: true

  /default-browser-id@3.0.0:
    resolution: {integrity: sha512-OZ1y3y0SqSICtE8DE4S8YOE9UZOJ8wO16fKWVP5J1Qz42kV9jcnMVFrEE/noXb/ss3Q4pZIH79kxofzyNNtUNA==}
    engines: {node: '>=12'}
    dependencies:
      bplist-parser: 0.2.0
      untildify: 4.0.0
    dev: true

  /default-browser@4.0.0:
    resolution: {integrity: sha512-wX5pXO1+BrhMkSbROFsyxUm0i/cJEScyNhA4PPxc41ICuv05ZZB/MX28s8aZx6xjmatvebIapF6hLEKEcpneUA==}
    engines: {node: '>=14.16'}
    dependencies:
      bundle-name: 3.0.0
      default-browser-id: 3.0.0
      execa: 7.2.0
      titleize: 3.0.0
    dev: true

  /define-data-property@1.1.1:
    resolution: {integrity: sha512-E7uGkTzkk1d0ByLeSc6ZsFS79Axg+m1P/VsgYsxHgiuc3tFSj+MjMIwe90FC4lOAZzNBdY7kkO2P2wKdsQ1vgQ==}
    engines: {node: '>= 0.4'}
    dependencies:
      get-intrinsic: 1.2.1
      gopd: 1.0.1
      has-property-descriptors: 1.0.0
    dev: true

  /define-lazy-prop@3.0.0:
    resolution: {integrity: sha512-N+MeXYoqr3pOgn8xfyRPREN7gHakLYjhsHhWGT3fWAiL4IkAt0iDw14QiiEm2bE30c5XX5q0FtAA3CK5f9/BUg==}
    engines: {node: '>=12'}
    dev: true

  /degenerator@5.0.1:
    resolution: {integrity: sha512-TllpMR/t0M5sqCXfj85i4XaAzxmS5tVA16dqvdkMwGmzI+dXLXnw3J+3Vdv7VKw+ThlTMboK6i9rnZ6Nntj5CQ==}
    engines: {node: '>= 14'}
    dependencies:
      ast-types: 0.13.4
      escodegen: 2.1.0
      esprima: 4.0.1
    dev: true

  /delayed-stream@1.0.0:
    resolution: {integrity: sha512-ZySD7Nf91aLB0RxL4KGrKHBXl7Eds1DAmEdcoVawXnLD7SDhpNgtuII2aAkg7a7QS41jxPSZ17p4VdGnMHk3MQ==}
    engines: {node: '>=0.4.0'}
    dev: true

  /devtools-protocol@0.0.1232444:
    resolution: {integrity: sha512-pM27vqEfxSxRkTMnF+XCmxSEb6duO5R+t8A9DEEJgy4Wz2RVanje2mmj99B6A3zv2r/qGfYlOvYznUhuokizmg==}
    dev: true

  /diff-sequences@29.6.3:
    resolution: {integrity: sha512-EjePK1srD3P08o2j4f0ExnylqRs5B9tJjcp9t1krH2qRi8CCdsYfwe9JgSLurFBWwq4uOlipzfk5fHNvwFKr8Q==}
    engines: {node: ^14.15.0 || ^16.10.0 || >=18.0.0}
    dev: true

  /dir-glob@3.0.1:
    resolution: {integrity: sha512-WkrWp9GR4KXfKGYzOLmTuGVi1UWFfws377n9cc55/tb6DuqyF6pcQ5AbiHEshaDpY9v6oaSr2XCDidGmMwdzIA==}
    engines: {node: '>=8'}
    dependencies:
      path-type: 4.0.0
    dev: true

  /doctrine@3.0.0:
    resolution: {integrity: sha512-yS+Q5i3hBf7GBkd4KG8a7eBNNWNGLTaEwwYWUijIYM7zrlYDM0BFXHjjPWlWZ1Rg7UaddZeIDmi9jF3HmqiQ2w==}
    engines: {node: '>=6.0.0'}
    dependencies:
      esutils: 2.0.3
    dev: true

  /doctypes@1.1.0:
    resolution: {integrity: sha512-LLBi6pEqS6Do3EKQ3J0NqHWV5hhb78Pi8vvESYwyOy2c31ZEZVdtitdzsQsKb7878PEERhzUk0ftqGhG6Mz+pQ==}
    dev: true

  /dot-prop@5.3.0:
    resolution: {integrity: sha512-QM8q3zDe58hqUqjraQOmzZ1LIH9SWQJTlEKCH4kJ2oQvLZk7RbQXvtDM2XEq3fwkV9CCvvH4LA0AV+ogFsBM2Q==}
    engines: {node: '>=8'}
    dependencies:
      is-obj: 2.0.0
    dev: true

  /eastasianwidth@0.2.0:
    resolution: {integrity: sha512-I88TYZWc9XiYHRQ4/3c5rjjfgkjhLyW2luGIheGERbNQ6OY7yTybanSpDXZa8y7VUP9YmDcYa+eyq4ca7iLqWA==}
    dev: true

  /electron-to-chromium@1.4.561:
    resolution: {integrity: sha512-eS5t4ulWOBfVHdq9SW2dxEaFarj1lPjvJ8PaYMOjY0DecBaj/t4ARziL2IPpDr4atyWwjLFGQ2vo/VCgQFezVQ==}
    dev: true

  /emoji-regex@10.3.0:
    resolution: {integrity: sha512-QpLs9D9v9kArv4lfDEgg1X/gN5XLnf/A6l9cs8SPZLRZR3ZkY9+kwIQTxm+fsSej5UMYGE8fdoaZVIBlqG0XTw==}
    dev: true

  /emoji-regex@8.0.0:
    resolution: {integrity: sha512-MSjYzcWNOA0ewAHpz0MxpYFvwg6yjy1NG3xteoqz644VCo/RPgnr1/GGt+ic3iJTzQ8Eu3TdM14SawnVUmGE6A==}
    dev: true

  /emoji-regex@9.2.2:
    resolution: {integrity: sha512-L18DaJsXSUk2+42pv8mLs5jJT2hqFkFE4j21wOmgbUqsZ2hL72NsUU785g9RXgo3s0ZNgVl42TiHp3ZtOv/Vyg==}
    dev: true

  /end-of-stream@1.4.4:
    resolution: {integrity: sha512-+uw1inIHVPQoaVuHzRyXd21icM+cnt4CzD5rW+NC1wjOUSTOs+Te7FOv7AhN7vS9x/oIyhLP5PR1H+phQAHu5Q==}
    dependencies:
      once: 1.4.0
    dev: true

  /enquirer@2.4.1:
    resolution: {integrity: sha512-rRqJg/6gd538VHvR3PSrdRBb/1Vy2YfzHqzvbhGIQpDRKIa4FgV/54b5Q1xYSxOOwKvjXweS26E0Q+nAMwp2pQ==}
    engines: {node: '>=8.6'}
    dependencies:
      ansi-colors: 4.1.3
      strip-ansi: 6.0.1
    dev: true

  /entities@4.5.0:
    resolution: {integrity: sha512-V0hjH4dGPh9Ao5p0MoRY6BVqtwCjhz6vI5LT8AJ55H+4g9/4vbHx1I54fS0XuclLhDHArPQCiMjDxjaL8fPxhw==}
    engines: {node: '>=0.12'}

  /env-paths@2.2.1:
    resolution: {integrity: sha512-+h1lkLKhZMTYjog1VEpJNG7NZJWcuc2DDk/qsqSTRRCOXiLjeQ1d1/udrUGhqMxUgAlwKNZ0cf2uqan5GLuS2A==}
    engines: {node: '>=6'}
    dev: true

  /error-ex@1.3.2:
    resolution: {integrity: sha512-7dFHNmqeFSEt2ZBsCriorKnn3Z2pj+fd9kmI6QoWw4//DL+icEBfc0U7qJCisqrTsKTjw4fNFy2pW9OqStD84g==}
    dependencies:
      is-arrayish: 0.2.1
    dev: true

  /error-stack-parser-es@0.1.1:
    resolution: {integrity: sha512-g/9rfnvnagiNf+DRMHEVGuGuIBlCIMDFoTA616HaP2l9PlCjGjVhD98PNbVSJvmK4TttqT5mV5tInMhoFgi+aA==}
    dev: true

  /es-module-lexer@1.3.1:
    resolution: {integrity: sha512-JUFAyicQV9mXc3YRxPnDlrfBKpqt6hUYzz9/boprUJHs4e4KVr3XwOF70doO6gwXUor6EWZJAyWAfKki84t20Q==}
    dev: true

  /esbuild-plugin-polyfill-node@0.3.0(esbuild@0.20.0):
    resolution: {integrity: sha512-SHG6CKUfWfYyYXGpW143NEZtcVVn8S/WHcEOxk62LuDXnY4Zpmc+WmxJKN6GMTgTClXJXhEM5KQlxKY6YjbucQ==}
    peerDependencies:
      esbuild: '*'
    dependencies:
      '@jspm/core': 2.0.1
      esbuild: 0.20.0
      import-meta-resolve: 3.0.0
    dev: true

  /esbuild@0.19.10:
    resolution: {integrity: sha512-S1Y27QGt/snkNYrRcswgRFqZjaTG5a5xM3EQo97uNBnH505pdzSNe/HLBq1v0RO7iK/ngdbhJB6mDAp0OK+iUA==}
    engines: {node: '>=12'}
    hasBin: true
    requiresBuild: true
    optionalDependencies:
      '@esbuild/aix-ppc64': 0.19.10
      '@esbuild/android-arm': 0.19.10
      '@esbuild/android-arm64': 0.19.10
      '@esbuild/android-x64': 0.19.10
      '@esbuild/darwin-arm64': 0.19.10
      '@esbuild/darwin-x64': 0.19.10
      '@esbuild/freebsd-arm64': 0.19.10
      '@esbuild/freebsd-x64': 0.19.10
      '@esbuild/linux-arm': 0.19.10
      '@esbuild/linux-arm64': 0.19.10
      '@esbuild/linux-ia32': 0.19.10
      '@esbuild/linux-loong64': 0.19.10
      '@esbuild/linux-mips64el': 0.19.10
      '@esbuild/linux-ppc64': 0.19.10
      '@esbuild/linux-riscv64': 0.19.10
      '@esbuild/linux-s390x': 0.19.10
      '@esbuild/linux-x64': 0.19.10
      '@esbuild/netbsd-x64': 0.19.10
      '@esbuild/openbsd-x64': 0.19.10
      '@esbuild/sunos-x64': 0.19.10
      '@esbuild/win32-arm64': 0.19.10
      '@esbuild/win32-ia32': 0.19.10
      '@esbuild/win32-x64': 0.19.10
    dev: true

  /esbuild@0.20.0:
    resolution: {integrity: sha512-6iwE3Y2RVYCME1jLpBqq7LQWK3MW6vjV2bZy6gt/WrqkY+WE74Spyc0ThAOYpMtITvnjX09CrC6ym7A/m9mebA==}
    engines: {node: '>=12'}
    hasBin: true
    requiresBuild: true
    optionalDependencies:
      '@esbuild/aix-ppc64': 0.20.0
      '@esbuild/android-arm': 0.20.0
      '@esbuild/android-arm64': 0.20.0
      '@esbuild/android-x64': 0.20.0
      '@esbuild/darwin-arm64': 0.20.0
      '@esbuild/darwin-x64': 0.20.0
      '@esbuild/freebsd-arm64': 0.20.0
      '@esbuild/freebsd-x64': 0.20.0
      '@esbuild/linux-arm': 0.20.0
      '@esbuild/linux-arm64': 0.20.0
      '@esbuild/linux-ia32': 0.20.0
      '@esbuild/linux-loong64': 0.20.0
      '@esbuild/linux-mips64el': 0.20.0
      '@esbuild/linux-ppc64': 0.20.0
      '@esbuild/linux-riscv64': 0.20.0
      '@esbuild/linux-s390x': 0.20.0
      '@esbuild/linux-x64': 0.20.0
      '@esbuild/netbsd-x64': 0.20.0
      '@esbuild/openbsd-x64': 0.20.0
      '@esbuild/sunos-x64': 0.20.0
      '@esbuild/win32-arm64': 0.20.0
      '@esbuild/win32-ia32': 0.20.0
      '@esbuild/win32-x64': 0.20.0
    dev: true

  /escalade@3.1.1:
    resolution: {integrity: sha512-k0er2gUkLf8O0zKJiAhmkTnJlTvINGv7ygDNPbeIsX/TJjGJZHuh9B2UxbsaEkmlEo9MfhrSzmhIlhRlI2GXnw==}
    engines: {node: '>=6'}
    dev: true

  /escape-string-regexp@1.0.5:
    resolution: {integrity: sha512-vbRorB5FUQWvla16U8R/qgaFIya2qGzwDrNmCZuYKrbdSUMG6I1ZCGQRefkRVhuOkIGVne7BQ35DSfo1qvJqFg==}
    engines: {node: '>=0.8.0'}
    requiresBuild: true
    dev: true

  /escape-string-regexp@4.0.0:
    resolution: {integrity: sha512-TtpcNJ3XAzx3Gq8sWRzJaVajRs0uVxA2YAkdb1jm2YkPz4G6egUFAyA3n5vtEIZefPk5Wa4UXbKuS5fKkJWdgA==}
    engines: {node: '>=10'}
    dev: true

  /escodegen@2.1.0:
    resolution: {integrity: sha512-2NlIDTwUWJN0mRPQOdtQBzbUHvdGY2P1VXSyU83Q3xKxM7WHX2Ql8dKq782Q9TgQUNOLEzEYu9bzLNj1q88I5w==}
    engines: {node: '>=6.0'}
    hasBin: true
    dependencies:
      esprima: 4.0.1
      estraverse: 5.3.0
      esutils: 2.0.3
    optionalDependencies:
      source-map: 0.6.1
    dev: true

  /eslint-define-config@1.24.1:
    resolution: {integrity: sha512-o36vBhPSWyIQlHoMqGhhcGmOOm2A2ccBVIdLTG/AWdm9YmjpsLpf+5ntf9LlHR6dduLREgxtGwvwPwSt7vnXJg==}
    engines: {node: '>=18.0.0', npm: '>=9.0.0', pnpm: '>= 8.6.0'}
    dev: true

  /eslint-import-resolver-node@0.3.9:
    resolution: {integrity: sha512-WFj2isz22JahUv+B788TlO3N6zL3nNJGU8CcZbPZvVEkBPaJdCV4vy5wyghty5ROFbCRnm132v8BScu5/1BQ8g==}
    dependencies:
      debug: 3.2.7
      is-core-module: 2.13.0
      resolve: 1.22.8
    transitivePeerDependencies:
      - supports-color
    dev: true

  /eslint-module-utils@2.8.0(@typescript-eslint/parser@6.19.0)(eslint-import-resolver-node@0.3.9)(eslint@8.56.0):
    resolution: {integrity: sha512-aWajIYfsqCKRDgUfjEXNN/JlrzauMuSEy5sbd7WXbtW3EH6A6MpwEh42c7qD+MqQo9QMJ6fWLAeIJynx0g6OAw==}
    engines: {node: '>=4'}
    peerDependencies:
      '@typescript-eslint/parser': '*'
      eslint: '*'
      eslint-import-resolver-node: '*'
      eslint-import-resolver-typescript: '*'
      eslint-import-resolver-webpack: '*'
    peerDependenciesMeta:
      '@typescript-eslint/parser':
        optional: true
      eslint:
        optional: true
      eslint-import-resolver-node:
        optional: true
      eslint-import-resolver-typescript:
        optional: true
      eslint-import-resolver-webpack:
        optional: true
    dependencies:
      '@typescript-eslint/parser': 6.19.0(eslint@8.56.0)(typescript@5.2.2)
      debug: 3.2.7
      eslint: 8.56.0
      eslint-import-resolver-node: 0.3.9
    transitivePeerDependencies:
      - supports-color
    dev: true

  /eslint-plugin-i@2.29.1(@typescript-eslint/parser@6.19.0)(eslint@8.56.0):
    resolution: {integrity: sha512-ORizX37MelIWLbMyqI7hi8VJMf7A0CskMmYkB+lkCX3aF4pkGV7kwx5bSEb4qx7Yce2rAf9s34HqDRPjGRZPNQ==}
    engines: {node: '>=12'}
    peerDependencies:
      eslint: ^7.2.0 || ^8
    dependencies:
      debug: 4.3.4
      doctrine: 3.0.0
      eslint: 8.56.0
      eslint-import-resolver-node: 0.3.9
      eslint-module-utils: 2.8.0(@typescript-eslint/parser@6.19.0)(eslint-import-resolver-node@0.3.9)(eslint@8.56.0)
      get-tsconfig: 4.7.2
      is-glob: 4.0.3
      minimatch: 3.1.2
      semver: 7.5.4
    transitivePeerDependencies:
      - '@typescript-eslint/parser'
      - eslint-import-resolver-typescript
      - eslint-import-resolver-webpack
      - supports-color
    dev: true

  /eslint-plugin-jest@27.6.3(@typescript-eslint/eslint-plugin@6.19.0)(eslint@8.56.0)(typescript@5.2.2):
    resolution: {integrity: sha512-+YsJFVH6R+tOiO3gCJon5oqn4KWc+mDq2leudk8mrp8RFubLOo9CVyi3cib4L7XMpxExmkmBZQTPDYVBzgpgOA==}
    engines: {node: ^14.15.0 || ^16.10.0 || >=18.0.0}
    peerDependencies:
      '@typescript-eslint/eslint-plugin': ^5.0.0 || ^6.0.0
      eslint: ^7.0.0 || ^8.0.0
      jest: '*'
    peerDependenciesMeta:
      '@typescript-eslint/eslint-plugin':
        optional: true
      jest:
        optional: true
    dependencies:
      '@typescript-eslint/eslint-plugin': 6.19.0(@typescript-eslint/parser@6.19.0)(eslint@8.56.0)(typescript@5.2.2)
      '@typescript-eslint/utils': 5.62.0(eslint@8.56.0)(typescript@5.2.2)
      eslint: 8.56.0
    transitivePeerDependencies:
      - supports-color
      - typescript
    dev: true

  /eslint-scope@5.1.1:
    resolution: {integrity: sha512-2NxwbF/hZ0KpepYN0cNbo+FN6XoK7GaHlQhgx/hIZl6Va0bF45RQOOwhLIy8lQDbuCiadSLCBnH2CFYquit5bw==}
    engines: {node: '>=8.0.0'}
    dependencies:
      esrecurse: 4.3.0
      estraverse: 4.3.0
    dev: true

  /eslint-scope@7.2.2:
    resolution: {integrity: sha512-dOt21O7lTMhDM+X9mB4GX+DZrZtCUJPL/wlcTqxyrx5IvO0IYtILdtrQGQp+8n5S0gwSVmOf9NQrjMOgfQZlIg==}
    engines: {node: ^12.22.0 || ^14.17.0 || >=16.0.0}
    dependencies:
      esrecurse: 4.3.0
      estraverse: 5.3.0
    dev: true

  /eslint-visitor-keys@3.4.3:
    resolution: {integrity: sha512-wpc+LXeiyiisxPlEkUzU6svyS1frIO3Mgxj1fdy7Pm8Ygzguax2N3Fa/D/ag1WqbOprdI+uY6wMUl8/a2G+iag==}
    engines: {node: ^12.22.0 || ^14.17.0 || >=16.0.0}
    dev: true

  /eslint@8.56.0:
    resolution: {integrity: sha512-Go19xM6T9puCOWntie1/P997aXxFsOi37JIHRWI514Hc6ZnaHGKY9xFhrU65RT6CcBEzZoGG1e6Nq+DT04ZtZQ==}
    engines: {node: ^12.22.0 || ^14.17.0 || >=16.0.0}
    hasBin: true
    dependencies:
      '@eslint-community/eslint-utils': 4.4.0(eslint@8.56.0)
      '@eslint-community/regexpp': 4.9.1
      '@eslint/eslintrc': 2.1.4
      '@eslint/js': 8.56.0
      '@humanwhocodes/config-array': 0.11.13
      '@humanwhocodes/module-importer': 1.0.1
      '@nodelib/fs.walk': 1.2.8
      '@ungap/structured-clone': 1.2.0
      ajv: 6.12.6
      chalk: 4.1.2
      cross-spawn: 7.0.3
      debug: 4.3.4
      doctrine: 3.0.0
      escape-string-regexp: 4.0.0
      eslint-scope: 7.2.2
      eslint-visitor-keys: 3.4.3
      espree: 9.6.1
      esquery: 1.5.0
      esutils: 2.0.3
      fast-deep-equal: 3.1.3
      file-entry-cache: 6.0.1
      find-up: 5.0.0
      glob-parent: 6.0.2
      globals: 13.23.0
      graphemer: 1.4.0
      ignore: 5.2.4
      imurmurhash: 0.1.4
      is-glob: 4.0.3
      is-path-inside: 3.0.3
      js-yaml: 4.1.0
      json-stable-stringify-without-jsonify: 1.0.1
      levn: 0.4.1
      lodash.merge: 4.6.2
      minimatch: 3.1.2
      natural-compare: 1.4.0
      optionator: 0.9.3
      strip-ansi: 6.0.1
      text-table: 0.2.0
    transitivePeerDependencies:
      - supports-color
    dev: true

  /espree@9.6.1:
    resolution: {integrity: sha512-oruZaFkjorTpF32kDSI5/75ViwGeZginGGy2NoOSg3Q9bnwlnmDm4HLnkl0RE3n+njDXR037aY1+x58Z/zFdwQ==}
    engines: {node: ^12.22.0 || ^14.17.0 || >=16.0.0}
    dependencies:
      acorn: 8.10.0
      acorn-jsx: 5.3.2(acorn@8.10.0)
      eslint-visitor-keys: 3.4.3
    dev: true

  /esprima@4.0.1:
    resolution: {integrity: sha512-eGuFFw7Upda+g4p+QHvnW0RyTX/SVeJBDM/gCtMARO0cLuT2HcEKnTPvhjV6aGeqrCB/sbNop0Kszm0jsaWU4A==}
    engines: {node: '>=4'}
    hasBin: true
    dev: true

  /esquery@1.5.0:
    resolution: {integrity: sha512-YQLXUplAwJgCydQ78IMJywZCceoqk1oH01OERdSAJc/7U2AylwjhSCLDEtqwg811idIS/9fIU5GjG73IgjKMVg==}
    engines: {node: '>=0.10'}
    dependencies:
      estraverse: 5.3.0
    dev: true

  /esrecurse@4.3.0:
    resolution: {integrity: sha512-KmfKL3b6G+RXvP8N1vr3Tq1kL/oCFgn2NYXEtqP8/L3pKapUA4G8cFVaoF3SU323CD4XypR/ffioHmkti6/Tag==}
    engines: {node: '>=4.0'}
    dependencies:
      estraverse: 5.3.0
    dev: true

  /estraverse@4.3.0:
    resolution: {integrity: sha512-39nnKffWz8xN1BU/2c79n9nB9HDzo0niYUqx6xyqUnyoAnQyyWpOTdZEeiCch8BBu515t4wp9ZmgVfVhn9EBpw==}
    engines: {node: '>=4.0'}
    dev: true

  /estraverse@5.3.0:
    resolution: {integrity: sha512-MMdARuVEQziNTeJD8DgMqmhwR11BRQ/cBP+pLtYdSTnf3MIO8fFeiINEbX36ZdNlfU/7A9f3gUw49B3oQsvwBA==}
    engines: {node: '>=4.0'}
    dev: true

  /estree-walker@2.0.2:
    resolution: {integrity: sha512-Rfkk/Mp/DL7JVje3u18FxFujQlTNR2q6QfMSMB7AvCBx91NGj/ba3kCfza0f6dVDbw7YlRf/nDrn7pQrCCyQ/w==}

  /estree-walker@3.0.3:
    resolution: {integrity: sha512-7RUKfXgSMMkzt6ZuXmqapOurLGPPfgj6l9uRZ7lRGolvk0y2yocc35LdcxKC5PQZdn2DMqioAQ2NoWcrTKmm6g==}
    dependencies:
      '@types/estree': 1.0.3
    dev: true

  /esutils@2.0.3:
    resolution: {integrity: sha512-kVscqXk4OCp68SZ0dkgEKVi6/8ij300KBWTJq32P/dYeWTSwK41WyTxalN1eRmA5Z9UU/LX9D7FWSmV9SAYx6g==}
    engines: {node: '>=0.10.0'}
    dev: true

  /eventemitter3@5.0.1:
    resolution: {integrity: sha512-GWkBvjiSZK87ELrYOSESUYeVIc9mvLLf/nXalMOS5dYrgZq9o5OVkbZAVM06CVxYsCwH9BDZFPlQTlPA1j4ahA==}
    dev: true

  /execa@5.1.1:
    resolution: {integrity: sha512-8uSpZZocAZRBAPIEINJj3Lo9HyGitllczc27Eh5YYojjMFMn8yHMDMaUHE2Jqfq05D/wucwI4JGURyXt1vchyg==}
    engines: {node: '>=10'}
    dependencies:
      cross-spawn: 7.0.3
      get-stream: 6.0.1
      human-signals: 2.1.0
      is-stream: 2.0.1
      merge-stream: 2.0.0
      npm-run-path: 4.0.1
      onetime: 5.1.2
      signal-exit: 3.0.7
      strip-final-newline: 2.0.0
    dev: true

  /execa@7.2.0:
    resolution: {integrity: sha512-UduyVP7TLB5IcAQl+OzLyLcS/l32W/GLg+AhHJ+ow40FOk2U3SAllPwR44v4vmdFwIWqpdwxxpQbF1n5ta9seA==}
    engines: {node: ^14.18.0 || ^16.14.0 || >=18.0.0}
    dependencies:
      cross-spawn: 7.0.3
      get-stream: 6.0.1
      human-signals: 4.3.1
      is-stream: 3.0.0
      merge-stream: 2.0.0
      npm-run-path: 5.1.0
      onetime: 6.0.0
      signal-exit: 3.0.7
      strip-final-newline: 3.0.0
    dev: true

  /execa@8.0.1:
    resolution: {integrity: sha512-VyhnebXciFV2DESc+p6B+y0LjSm0krU4OgJN44qFAhBY0TJ+1V61tYD2+wHusZ6F9n5K+vl8k0sTy7PEfV4qpg==}
    engines: {node: '>=16.17'}
    dependencies:
      cross-spawn: 7.0.3
      get-stream: 8.0.1
      human-signals: 5.0.0
      is-stream: 3.0.0
      merge-stream: 2.0.0
      npm-run-path: 5.1.0
      onetime: 6.0.0
      signal-exit: 4.1.0
      strip-final-newline: 3.0.0
    dev: true

  /extract-zip@2.0.1:
    resolution: {integrity: sha512-GDhU9ntwuKyGXdZBUgTIe+vXnWj0fppUEtMDL0+idd5Sta8TGpHssn/eusA9mrPr9qNDym6SxAYZjNvCn/9RBg==}
    engines: {node: '>= 10.17.0'}
    hasBin: true
    dependencies:
      debug: 4.3.4
      get-stream: 5.2.0
      yauzl: 2.10.0
    optionalDependencies:
      '@types/yauzl': 2.10.2
    transitivePeerDependencies:
      - supports-color
    dev: true

  /fast-deep-equal@3.1.3:
    resolution: {integrity: sha512-f3qQ9oQy9j2AhBe/H9VC91wLmKBCCU/gDOnKNAYG5hswO7BLKj09Hc5HYNz9cGI++xlpDCIgDaitVs03ATR84Q==}
    dev: true

  /fast-fifo@1.3.2:
    resolution: {integrity: sha512-/d9sfos4yxzpwkDkuN7k2SqFKtYNmCTzgfEpz82x34IM9/zc8KGxQoXg1liNC/izpRM/MBdt44Nmx41ZWqk+FQ==}
    dev: true

  /fast-glob@3.3.1:
    resolution: {integrity: sha512-kNFPyjhh5cKjrUltxs+wFx+ZkbRaxxmZ+X0ZU31SOsxCEtP9VPgtq2teZw1DebupL5GmDaNQ6yKMMVcM41iqDg==}
    engines: {node: '>=8.6.0'}
    dependencies:
      '@nodelib/fs.stat': 2.0.5
      '@nodelib/fs.walk': 1.2.8
      glob-parent: 5.1.2
      merge2: 1.4.1
      micromatch: 4.0.5
    dev: true

  /fast-glob@3.3.2:
    resolution: {integrity: sha512-oX2ruAFQwf/Orj8m737Y5adxDQO0LAB7/S5MnxCdTNDd4p6BsyIVsv9JQsATbTSq8KHRpLwIHbVlUNatxd+1Ow==}
    engines: {node: '>=8.6.0'}
    dependencies:
      '@nodelib/fs.stat': 2.0.5
      '@nodelib/fs.walk': 1.2.8
      glob-parent: 5.1.2
      merge2: 1.4.1
      micromatch: 4.0.5
    dev: true

  /fast-json-stable-stringify@2.1.0:
    resolution: {integrity: sha512-lhd/wF+Lk98HZoTCtlVraHtfh5XYijIjalXck7saUtuanSDyLMxnHhSXEDJqHxD7msR8D0uCmqlkwjCV8xvwHw==}
    dev: true

  /fast-levenshtein@2.0.6:
    resolution: {integrity: sha512-DCXu6Ifhqcks7TZKY3Hxp3y6qphY5SJZmrWMDrKcERSOXWQdMhU9Ig/PYrzyw/ul9jOIyh0N4M0tbC5hodg8dw==}
    dev: true

  /fast-url-parser@1.1.3:
    resolution: {integrity: sha512-5jOCVXADYNuRkKFzNJ0dCCewsZiYo0dz8QNYljkOpFC6r2U4OBmKtvm/Tsuh4w1YYdDqDb31a8TVhBJ2OJKdqQ==}
    dependencies:
      punycode: 1.4.1
    dev: true

  /fastq@1.15.0:
    resolution: {integrity: sha512-wBrocU2LCXXa+lWBt8RoIRD89Fi8OdABODa/kEnyeyjS5aZO5/GNvI5sEINADqP/h8M29UHTHUb53sUu5Ihqdw==}
    dependencies:
      reusify: 1.0.4
    dev: true

  /fd-slicer@1.1.0:
    resolution: {integrity: sha512-cE1qsB/VwyQozZ+q1dGxR8LBYNZeofhEdUNGSMbQD3Gw2lAzX9Zb3uIU6Ebc/Fmyjo9AWWfnn0AUCHqtevs/8g==}
    dependencies:
      pend: 1.2.0
    dev: true

  /fflate@0.8.1:
    resolution: {integrity: sha512-/exOvEuc+/iaUm105QIiOt4LpBdMTWsXxqR0HDF35vx3fmaKzw7354gTilCh5rkzEt8WYyG//ku3h3nRmd7CHQ==}
    dev: true

  /file-entry-cache@6.0.1:
    resolution: {integrity: sha512-7Gps/XWymbLk2QLYK4NzpMOrYjMhdIxXuIvy2QBsLE6ljuodKvdkWs/cpyJJ3CVIVpH0Oi1Hvg1ovbMzLdFBBg==}
    engines: {node: ^10.12.0 || >=12.0.0}
    dependencies:
      flat-cache: 3.1.1
    dev: true

  /file-saver@2.0.5:
    resolution: {integrity: sha512-P9bmyZ3h/PRG+Nzga+rbdI4OEpNDzAVyy74uVO9ATgzLK6VtAsYybF/+TOCvrc0MO793d6+42lLyZTw7/ArVzA==}
    dev: false

  /fill-range@7.0.1:
    resolution: {integrity: sha512-qOo9F+dMUmC2Lcb4BbVvnKJxTPjCm+RRpe4gDuGrzkL7mEVl/djYSu2OdQ2Pa302N4oqkSg9ir6jaLWJ2USVpQ==}
    engines: {node: '>=8'}
    dependencies:
      to-regex-range: 5.0.1
    dev: true

  /find-up@5.0.0:
    resolution: {integrity: sha512-78/PXT1wlLLDgTzDs7sjq9hzz0vXD+zn+7wypEe4fXQxCmdmqfGsEPQxmiCSQI3ajFV91bVSsvNtrJRiW6nGng==}
    engines: {node: '>=10'}
    dependencies:
      locate-path: 6.0.0
      path-exists: 4.0.0
    dev: true

  /find-up@6.3.0:
    resolution: {integrity: sha512-v2ZsoEuVHYy8ZIlYqwPe/39Cy+cFDzp4dXPaxNvkEuouymu+2Jbz0PxpKarJHYJTmv2HWT3O382qY8l4jMWthw==}
    engines: {node: ^12.20.0 || ^14.13.1 || >=16.0.0}
    dependencies:
      locate-path: 7.2.0
      path-exists: 5.0.0
    dev: true

  /flat-cache@3.1.1:
    resolution: {integrity: sha512-/qM2b3LUIaIgviBQovTLvijfyOQXPtSRnRK26ksj2J7rzPIecePUIpJsZ4T02Qg+xiAEKIs5K8dsHEd+VaKa/Q==}
    engines: {node: '>=12.0.0'}
    dependencies:
      flatted: 3.2.9
      keyv: 4.5.4
      rimraf: 3.0.2
    dev: true

  /flatted@3.2.9:
    resolution: {integrity: sha512-36yxDn5H7OFZQla0/jFJmbIKTdZAQHngCedGxiMmpNfEZM0sdEeT+WczLQrjK6D7o2aiyLYDnkw0R3JK0Qv1RQ==}
    dev: true

  /foreground-child@3.1.1:
    resolution: {integrity: sha512-TMKDUnIte6bfb5nWv7V/caI169OHgvwjb7V4WkeUvbQQdjr5rWKqHFiKWb/fcOwB+CzBT+qbWjvj+DVwRskpIg==}
    engines: {node: '>=14'}
    dependencies:
      cross-spawn: 7.0.3
      signal-exit: 4.1.0
    dev: true

  /form-data@4.0.0:
    resolution: {integrity: sha512-ETEklSGi5t0QMZuiXoA/Q6vcnxcLQP5vdugSpuAyi6SVGi2clPPp+xgEhuMaHC+zGgn31Kd235W35f7Hykkaww==}
    engines: {node: '>= 6'}
    dependencies:
      asynckit: 0.4.0
      combined-stream: 1.0.8
      mime-types: 2.1.35
    dev: true

  /fs-extra@11.1.1:
    resolution: {integrity: sha512-MGIE4HOvQCeUCzmlHs0vXpih4ysz4wg9qiSAu6cd42lVwPbTM1TjV7RusoyQqMmk/95gdQZX72u+YW+c3eEpFQ==}
    engines: {node: '>=14.14'}
    dependencies:
      graceful-fs: 4.2.11
      jsonfile: 6.1.0
      universalify: 2.0.1
    dev: true

  /fs-extra@8.1.0:
    resolution: {integrity: sha512-yhlQgA6mnOJUKOsRUFsgJdQCvkKhcz8tlZG5HBQfReYZy46OwLcY+Zia0mtdHsOo9y/hP+CxMN0TU9QxoOtG4g==}
    engines: {node: '>=6 <7 || >=8'}
    dependencies:
      graceful-fs: 4.2.11
      jsonfile: 4.0.0
      universalify: 0.1.2
    dev: true

  /fs.realpath@1.0.0:
    resolution: {integrity: sha512-OO0pH2lK6a0hZnAdau5ItzHPI6pUlvI7jMVnxUQRtw4owF2wk8lOSabtGDCTP4Ggrg2MbGnWO9X8K1t4+fGMDw==}
    dev: true

  /fsevents@2.3.3:
    resolution: {integrity: sha512-5xoDfX+fL7faATnagmWPpbFtwh/R77WmMMqqHGS65C3vvB0YHrgF+B1YmZ3441tMj5n63k0212XNoJwzlhffQw==}
    engines: {node: ^8.16.0 || ^10.6.0 || >=11.0.0}
    os: [darwin]
    requiresBuild: true
    dev: true
    optional: true

  /function-bind@1.1.2:
    resolution: {integrity: sha512-7XHNxH7qX9xG5mIwxkhumTox/MIRNcOgDrxWsMt2pAr23WHp6MrRlN7FBSFpCpr+oVO0F744iUgR82nJMfG2SA==}
    dev: true

  /generic-names@4.0.0:
    resolution: {integrity: sha512-ySFolZQfw9FoDb3ed9d80Cm9f0+r7qj+HJkWjeD9RBfpxEVTlVhol+gvaQB/78WbwYfbnNh8nWHHBSlg072y6A==}
    dependencies:
      loader-utils: 3.2.1
    dev: true

  /gensync@1.0.0-beta.2:
    resolution: {integrity: sha512-3hN7NaskYvMDLQY55gnW3NQ+mesEAepTqlg+VEbj7zzqEMBVNhzcGYYeqFo/TlYz6eQiFcp1HcsCZO+nGgS8zg==}
    engines: {node: '>=6.9.0'}
    dev: true

  /get-caller-file@2.0.5:
    resolution: {integrity: sha512-DyFP3BM/3YHTQOCUL/w0OZHR0lpKeGrxotcHWcqNEdnltqFwXVfhEBQ94eIo34AfQpo0rGki4cyIiftY06h2Fg==}
    engines: {node: 6.* || 8.* || >= 10.*}
    dev: true

  /get-east-asian-width@1.2.0:
    resolution: {integrity: sha512-2nk+7SIVb14QrgXFHcm84tD4bKQz0RxPuMT8Ag5KPOq7J5fEmAg0UbXdTOSHqNuHSU28k55qnceesxXRZGzKWA==}
    engines: {node: '>=18'}
    dev: true

  /get-func-name@2.0.2:
    resolution: {integrity: sha512-8vXOvuE167CtIc3OyItco7N/dpRtBbYOsPsXCz7X/PMnlGjYjSGuZJgM1Y7mmew7BKf9BqvLX2tnOVy1BBUsxQ==}
    dev: true

  /get-intrinsic@1.2.1:
    resolution: {integrity: sha512-2DcsyfABl+gVHEfCOaTrWgyt+tb6MSEGmKq+kI5HwLbIYgjgmMcV8KQ41uaKz1xxUcn9tJtgFbQUEVcEbd0FYw==}
    dependencies:
      function-bind: 1.1.2
      has: 1.0.4
      has-proto: 1.0.1
      has-symbols: 1.0.3
    dev: true

  /get-stream@5.2.0:
    resolution: {integrity: sha512-nBF+F1rAZVCu/p7rjzgA+Yb4lfYXrpl7a6VmJrU8wF9I1CKvP/QwPNZHnOlwbTkY6dvtFIzFMSyQXbLoTQPRpA==}
    engines: {node: '>=8'}
    dependencies:
      pump: 3.0.0
    dev: true

  /get-stream@6.0.1:
    resolution: {integrity: sha512-ts6Wi+2j3jQjqi70w5AlN8DFnkSwC+MqmxEzdEALB2qXZYV3X/b1CTfgPLGJNMeAWxdPfU8FO1ms3NUfaHCPYg==}
    engines: {node: '>=10'}
    dev: true

  /get-stream@8.0.1:
    resolution: {integrity: sha512-VaUJspBffn/LMCJVoMvSAdmscJyS1auj5Zulnn5UoYcY531UWmdwhRWkcGKnGU93m5HSXP9LP2usOryrBtQowA==}
    engines: {node: '>=16'}
    dev: true

  /get-tsconfig@4.7.2:
    resolution: {integrity: sha512-wuMsz4leaj5hbGgg4IvDU0bqJagpftG5l5cXIAvo8uZrqn0NJqwtfupTN00VnkQJPcIRrxYrm1Ue24btpCha2A==}
    dependencies:
      resolve-pkg-maps: 1.0.0
    dev: true

  /get-uri@6.0.2:
    resolution: {integrity: sha512-5KLucCJobh8vBY1K07EFV4+cPZH3mrV9YeAruUseCQKHB58SGjjT2l9/eA9LD082IiuMjSlFJEcdJ27TXvbZNw==}
    engines: {node: '>= 14'}
    dependencies:
      basic-ftp: 5.0.3
      data-uri-to-buffer: 6.0.1
      debug: 4.3.4
      fs-extra: 8.1.0
    transitivePeerDependencies:
      - supports-color
    dev: true

  /git-raw-commits@4.0.0:
    resolution: {integrity: sha512-ICsMM1Wk8xSGMowkOmPrzo2Fgmfo4bMHLNX6ytHjajRJUqvHOw/TFapQ+QG75c3X/tTDDhOSRPGC52dDbNM8FQ==}
    engines: {node: '>=16'}
    hasBin: true
    dependencies:
      dargs: 8.1.0
      meow: 12.1.1
      split2: 4.2.0
    dev: true

  /git-semver-tags@7.0.1:
    resolution: {integrity: sha512-NY0ZHjJzyyNXHTDZmj+GG7PyuAKtMsyWSwh07CR2hOZFa+/yoTsXci/nF2obzL8UDhakFNkD9gNdt/Ed+cxh2Q==}
    engines: {node: '>=16'}
    hasBin: true
    dependencies:
      meow: 12.1.1
      semver: 7.5.4
    dev: true

  /glob-parent@5.1.2:
    resolution: {integrity: sha512-AOIgSQCepiJYwP3ARnGx+5VnTu2HBYdzbGP45eLw1vr3zB3vZLeyed1sC9hnbcOc9/SrMyM5RPQrkGz4aS9Zow==}
    engines: {node: '>= 6'}
    dependencies:
      is-glob: 4.0.3
    dev: true

  /glob-parent@6.0.2:
    resolution: {integrity: sha512-XxwI8EOhVQgWp6iDL+3b0r86f4d6AX6zSU55HfB4ydCEuXLXc5FcYeOu+nnGftS4TEju/11rt4KJPTMgbfmv4A==}
    engines: {node: '>=10.13.0'}
    dependencies:
      is-glob: 4.0.3
    dev: true

  /glob@10.3.10:
    resolution: {integrity: sha512-fa46+tv1Ak0UPK1TOy/pZrIybNNt4HCv7SDzwyfiOZkvZLEbjsZkJBPtDHVshZjbecAoAGSC20MjLDG/qr679g==}
    engines: {node: '>=16 || 14 >=14.17'}
    hasBin: true
    dependencies:
      foreground-child: 3.1.1
      jackspeak: 2.3.6
      minimatch: 9.0.3
      minipass: 7.0.4
      path-scurry: 1.10.1
    dev: true

  /glob@7.2.3:
    resolution: {integrity: sha512-nFR0zLpU2YCaRxwoCJvL6UvCH2JFyFVIvwTLsIf21AuHlMskA1hhTdk+LlYJtOlYt9v6dvszD2BGRqBL+iQK9Q==}
    dependencies:
      fs.realpath: 1.0.0
      inflight: 1.0.6
      inherits: 2.0.4
      minimatch: 3.1.2
      once: 1.4.0
      path-is-absolute: 1.0.1
    dev: true

  /glob@8.1.0:
    resolution: {integrity: sha512-r8hpEjiQEYlF2QU0df3dS+nxxSIreXQS1qRhMJM0Q5NDdR386C7jb7Hwwod8Fgiuex+k0GFjgft18yvxm5XoCQ==}
    engines: {node: '>=12'}
    dependencies:
      fs.realpath: 1.0.0
      inflight: 1.0.6
      inherits: 2.0.4
      minimatch: 5.1.6
      once: 1.4.0
    dev: true

  /globals@11.12.0:
    resolution: {integrity: sha512-WOBp/EEGUiIsJSp7wcv/y6MO+lV9UoncWqxuFfm8eBwzWNgyfBd6Gz+IeKQ9jCmyhoH99g15M3T+QaVHFjizVA==}
    engines: {node: '>=4'}
    dev: true

  /globals@13.23.0:
    resolution: {integrity: sha512-XAmF0RjlrjY23MA51q3HltdlGxUpXPvg0GioKiD9X6HD28iMjo2dKC8Vqwm7lne4GNr78+RHTfliktR6ZH09wA==}
    engines: {node: '>=8'}
    dependencies:
      type-fest: 0.20.2
    dev: true

  /globby@11.1.0:
    resolution: {integrity: sha512-jhIXaOzy1sb8IyocaruWSn1TjmnBVs8Ayhcy83rmxNJ8q2uWKCAj3CnJY+KpGSXCueAPc0i05kVvVKtP1t9S3g==}
    engines: {node: '>=10'}
    dependencies:
      array-union: 2.1.0
      dir-glob: 3.0.1
      fast-glob: 3.3.1
      ignore: 5.2.4
      merge2: 1.4.1
      slash: 3.0.0
    dev: true

  /gopd@1.0.1:
    resolution: {integrity: sha512-d65bNlIadxvpb/A2abVdlqKqV563juRnZ1Wtk6s1sIR8uNsXR70xqIzVqxVf1eTqDunwT2MkczEeaezCKTZhwA==}
    dependencies:
      get-intrinsic: 1.2.1
    dev: true

  /graceful-fs@4.2.11:
    resolution: {integrity: sha512-RbJ5/jmFcNNCcDV5o9eTnBLJ/HszWV0P73bc+Ff4nS/rJj+YaS6IGyiOL0VoBYX+l1Wrl3k63h/KrH+nhJ0XvQ==}
    dev: true

  /graphemer@1.4.0:
    resolution: {integrity: sha512-EtKwoO6kxCL9WO5xipiHTZlSzBm7WLT627TqC/uVRd0HKmq8NXyebnNYxDoBi7wt8eTWrUrKXCOVaFq9x1kgag==}
    dev: true

  /handlebars@4.7.8:
    resolution: {integrity: sha512-vafaFqs8MZkRrSX7sFVUdo3ap/eNiLnb4IakshzvP56X5Nr1iGKAIqdX6tMlm6HcNRIkr6AxO5jFEoJzzpT8aQ==}
    engines: {node: '>=0.4.7'}
    hasBin: true
    dependencies:
      minimist: 1.2.8
      neo-async: 2.6.2
      source-map: 0.6.1
      wordwrap: 1.0.0
    optionalDependencies:
      uglify-js: 3.17.4
    dev: true

  /has-flag@3.0.0:
    resolution: {integrity: sha512-sKJf1+ceQBr4SMkvQnBDNDtf4TXpVhVGateu0t918bl30FnbE2m4vNLX+VWe/dpjlb+HugGYzW7uQXH98HPEYw==}
    engines: {node: '>=4'}
    requiresBuild: true
    dev: true

  /has-flag@4.0.0:
    resolution: {integrity: sha512-EykJT/Q1KjTWctppgIAgfSO0tKVuZUjhgMr17kqTumMl6Afv3EISleU7qZUzoXDFTAHTDC4NOoG/ZxU3EvlMPQ==}
    engines: {node: '>=8'}
    dev: true

  /has-property-descriptors@1.0.0:
    resolution: {integrity: sha512-62DVLZGoiEBDHQyqG4w9xCuZ7eJEwNmJRWw2VY84Oedb7WFcA27fiEVe8oUQx9hAUJ4ekurquucTGwsyO1XGdQ==}
    dependencies:
      get-intrinsic: 1.2.1
    dev: true

  /has-proto@1.0.1:
    resolution: {integrity: sha512-7qE+iP+O+bgF9clE5+UoBFzE65mlBiVj3tKCrlNQ0Ogwm0BjpT/gK4SlLYDMybDh5I3TCTKnPPa0oMG7JDYrhg==}
    engines: {node: '>= 0.4'}
    dev: true

  /has-symbols@1.0.3:
    resolution: {integrity: sha512-l3LCuF6MgDNwTDKkdYGEihYjt5pRPbEg46rtlmnSPlUbgmB8LOIrKJbYYFBSbnPaJexMKtiPO8hmeRjRz2Td+A==}
    engines: {node: '>= 0.4'}
    dev: true

  /has-tostringtag@1.0.0:
    resolution: {integrity: sha512-kFjcSNhnlGV1kyoGk7OXKSawH5JOb/LzUc5w9B02hOTO0dfFRjbHQKvg1d6cf3HbeUmtU9VbbV3qzZ2Teh97WQ==}
    engines: {node: '>= 0.4'}
    dependencies:
      has-symbols: 1.0.3
    dev: true

  /has@1.0.4:
    resolution: {integrity: sha512-qdSAmqLF6209RFj4VVItywPMbm3vWylknmB3nvNiUIs72xAimcM8nVYxYr7ncvZq5qzk9MKIZR8ijqD/1QuYjQ==}
    engines: {node: '>= 0.4.0'}
    dev: true

  /hash-sum@2.0.0:
    resolution: {integrity: sha512-WdZTbAByD+pHfl/g9QSsBIIwy8IT+EsPiKDs0KNX+zSHhdDLFKdZu0BQHljvO+0QI/BasbMSUa8wYNCZTvhslg==}
    dev: true

  /hasown@2.0.0:
    resolution: {integrity: sha512-vUptKVTpIJhcczKBbgnS+RtcuYMB8+oNzPK2/Hp3hanz8JmpATdmmgLgSaadVREkDm+e2giHwY3ZRkyjSIDDFA==}
    engines: {node: '>= 0.4'}
    dependencies:
      function-bind: 1.1.2
    dev: true

  /hosted-git-info@7.0.1:
    resolution: {integrity: sha512-+K84LB1DYwMHoHSgaOY/Jfhw3ucPmSET5v98Ke/HdNSw4a0UktWzyW1mjhjpuxxTqOOsfWT/7iVshHmVZ4IpOA==}
    engines: {node: ^16.14.0 || >=18.0.0}
    dependencies:
      lru-cache: 10.1.0
    dev: true

  /html-encoding-sniffer@4.0.0:
    resolution: {integrity: sha512-Y22oTqIU4uuPgEemfz7NDJz6OeKf12Lsu+QC+s3BVpda64lTiMYCyGwg5ki4vFxkMwQdeZDl2adZoqUgdFuTgQ==}
    engines: {node: '>=18'}
    dependencies:
      whatwg-encoding: 3.1.1
    dev: true

  /html-escaper@2.0.2:
    resolution: {integrity: sha512-H2iMtd0I4Mt5eYiapRdIDjp+XzelXQ0tFE4JS7YFwFevXXMmOp9myNrUvCg0D6ws8iqkRPBfKHgbwig1SmlLfg==}
    dev: true

  /http-proxy-agent@7.0.0:
    resolution: {integrity: sha512-+ZT+iBxVUQ1asugqnD6oWoRiS25AkjNfG085dKJGtGxkdwLQrMKU5wJr2bOOFAXzKcTuqq+7fZlTMgG3SRfIYQ==}
    engines: {node: '>= 14'}
    dependencies:
      agent-base: 7.1.0
      debug: 4.3.4
    transitivePeerDependencies:
      - supports-color
    dev: true

  /https-proxy-agent@7.0.2:
    resolution: {integrity: sha512-NmLNjm6ucYwtcUmL7JQC1ZQ57LmHP4lT15FQ8D61nak1rO6DH+fz5qNK2Ap5UN4ZapYICE3/0KodcLYSPsPbaA==}
    engines: {node: '>= 14'}
    dependencies:
      agent-base: 7.1.0
      debug: 4.3.4
    transitivePeerDependencies:
      - supports-color
    dev: true

  /human-signals@2.1.0:
    resolution: {integrity: sha512-B4FFZ6q/T2jhhksgkbEW3HBvWIfDW85snkQgawt07S7J5QXTk6BkNV+0yAeZrM5QpMAdYlocGoljn0sJ/WQkFw==}
    engines: {node: '>=10.17.0'}
    dev: true

  /human-signals@4.3.1:
    resolution: {integrity: sha512-nZXjEF2nbo7lIw3mgYjItAfgQXog3OjJogSbKa2CQIIvSGWcKgeJnQlNXip6NglNzYH45nSRiEVimMvYL8DDqQ==}
    engines: {node: '>=14.18.0'}
    dev: true

  /human-signals@5.0.0:
    resolution: {integrity: sha512-AXcZb6vzzrFAUE61HnN4mpLqd/cSIwNQjtNWR0euPm6y0iqx3G4gOXaIDdtdDwZmhwe82LA6+zinmW4UBWVePQ==}
    engines: {node: '>=16.17.0'}
    dev: true

  /iconv-lite@0.6.3:
    resolution: {integrity: sha512-4fCk79wshMdzMp2rH06qWrJE4iolqLhCUH+OiuIgU++RB0+94NlDL81atO7GX55uUKueo0txHNtvEyI6D7WdMw==}
    engines: {node: '>=0.10.0'}
    dependencies:
      safer-buffer: 2.1.2
    dev: true

  /icss-utils@5.1.0(postcss@8.4.33):
    resolution: {integrity: sha512-soFhflCVWLfRNOPU3iv5Z9VUdT44xFRbzjLsEzSr5AQmgqPMTHdU3PMT1Cf1ssx8fLNJDA1juftYl+PUcv3MqA==}
    engines: {node: ^10 || ^12 || >= 14}
    peerDependencies:
      postcss: ^8.1.0
    dependencies:
      postcss: 8.4.33
    dev: true

  /ieee754@1.2.1:
    resolution: {integrity: sha512-dcyqhDvX1C46lXZcVqCpK+FtMRQVdIMN6/Df5js2zouUsqG7I6sFxitIC+7KYK29KdXOLHdu9zL4sFnoVQnqaA==}
    dev: true

  /ignore@5.2.4:
    resolution: {integrity: sha512-MAb38BcSbH0eHNBxn7ql2NH/kX33OkB3lZ1BNdh7ENeRChHTYsTvWrMubiIAMNS2llXEEgZ1MUOBtXChP3kaFQ==}
    engines: {node: '>= 4'}
    dev: true

  /immediate@3.0.6:
    resolution: {integrity: sha512-XXOFtyqDjNDAQxVfYxuF7g9Il/IbWmmlQg2MYKOH8ExIT1qg6xc4zyS3HaEEATgs1btfzxq15ciUiY7gjSXRGQ==}
    dev: false

  /immutable@4.3.4:
    resolution: {integrity: sha512-fsXeu4J4i6WNWSikpI88v/PcVflZz+6kMhUfIwc5SY+poQRPnaf5V7qds6SUyUN3cVxEzuCab7QIoLOQ+DQ1wA==}
    dev: true

  /import-fresh@3.3.0:
    resolution: {integrity: sha512-veYYhQa+D1QBKznvhUHxb8faxlrwUnxseDAbAp457E0wLNio2bOSKnjYDhMj+YiAq61xrMGhQk9iXVk5FzgQMw==}
    engines: {node: '>=6'}
    dependencies:
      parent-module: 1.0.1
      resolve-from: 4.0.0
    dev: true

  /import-meta-resolve@3.0.0:
    resolution: {integrity: sha512-4IwhLhNNA8yy445rPjD/lWh++7hMDOml2eHtd58eG7h+qK3EryMuuRbsHGPikCoAgIkkDnckKfWSk2iDla/ejg==}
    dev: true

  /imurmurhash@0.1.4:
    resolution: {integrity: sha512-JmXMZ6wuvDmLiHEml9ykzqO6lwFbof0GG4IkcGaENdCRDDmMVnny7s5HsIgHCbaq0w2MyPhDqkhTUgS2LU2PHA==}
    engines: {node: '>=0.8.19'}
    dev: true

  /inflight@1.0.6:
    resolution: {integrity: sha512-k92I/b08q4wvFscXCLvqfsHCrjrF7yiXsQuIVvVE7N82W3+aqpzuUdBbfhWcy/FZR3/4IgflMgKLOsvPDrGCJA==}
    dependencies:
      once: 1.4.0
      wrappy: 1.0.2
    dev: true

  /inherits@2.0.4:
    resolution: {integrity: sha512-k/vGaX4/Yla3WzyMCvTQOXYeIHvqOKtnqBduzTHpzpQZzAskKMhZ2K+EnBiSM9zGSoIFeMpXKxa4dYeZIQqewQ==}

  /ini@1.3.8:
    resolution: {integrity: sha512-JV/yugV2uzW5iMRSiZAyDtQd+nxtUnjeLt0acNdw98kKLrvuRVyB80tsREOE7yvGVgalhZ6RNXCmEHkUKBKxew==}
    dev: true

  /ip@1.1.8:
    resolution: {integrity: sha512-PuExPYUiu6qMBQb4l06ecm6T6ujzhmh+MeJcW9wa89PoAz5pvd4zPgN5WJV104mb6S2T1AwNIAaB70JNrLQWhg==}
    dev: true

  /ip@2.0.0:
    resolution: {integrity: sha512-WKa+XuLG1A1R0UWhl2+1XQSi+fZWMsYKffMZTTYsiZaUD8k2yDAj5atimTUD2TZkyCkNEeYE5NhFZmupOGtjYQ==}
    dev: true

  /is-arrayish@0.2.1:
    resolution: {integrity: sha512-zz06S8t0ozoDXMG+ube26zeCTNXcKIPJZJi8hBrF4idCLms4CG9QtK7qBl1boi5ODzFpjswb5JPmHCbMpjaYzg==}
    dev: true

  /is-binary-path@2.1.0:
    resolution: {integrity: sha512-ZMERYes6pDydyuGidse7OsHxtbI7WVeUEozgR/g7rd0xUimYNlvZRE/K2MgZTjWy725IfelLeVcEM97mmtRGXw==}
    engines: {node: '>=8'}
    dependencies:
      binary-extensions: 2.2.0
    dev: true

  /is-builtin-module@3.2.1:
    resolution: {integrity: sha512-BSLE3HnV2syZ0FK0iMA/yUGplUeMmNz4AW5fnTunbCIqZi4vG3WjJT9FHMy5D69xmAYBHXQhJdALdpwVxV501A==}
    engines: {node: '>=6'}
    dependencies:
      builtin-modules: 3.3.0
    dev: true

  /is-core-module@2.13.0:
    resolution: {integrity: sha512-Z7dk6Qo8pOCp3l4tsX2C5ZVas4V+UxwQodwZhLopL91TX8UyyHEXafPcyoeeWuLrwzHcr3igO78wNLwHJHsMCQ==}
    dependencies:
      has: 1.0.4
    dev: true

  /is-core-module@2.13.1:
    resolution: {integrity: sha512-hHrIjvZsftOsvKSn2TRYl63zvxsgE0K+0mYMoH6gD4omR5IWB2KynivBQczo3+wF1cCkjzvptnI9Q0sPU66ilw==}
    dependencies:
      hasown: 2.0.0
    dev: true

  /is-docker@2.2.1:
    resolution: {integrity: sha512-F+i2BKsFrH66iaUFc0woD8sLy8getkwTwtOBjvs56Cx4CgJDeKQeqfz8wAYiSb8JOprWhHH5p77PbmYCvvUuXQ==}
    engines: {node: '>=8'}
    hasBin: true
    dev: true

  /is-docker@3.0.0:
    resolution: {integrity: sha512-eljcgEDlEns/7AXFosB5K/2nCM4P7FQPkGc/DWLy5rmFEWvZayGrik1d9/QIY5nJ4f9YsVvBkA6kJpHn9rISdQ==}
    engines: {node: ^12.20.0 || ^14.13.1 || >=16.0.0}
    hasBin: true
    dev: true

  /is-expression@4.0.0:
    resolution: {integrity: sha512-zMIXX63sxzG3XrkHkrAPvm/OVZVSCPNkwMHU8oTX7/U3AL78I0QXCEICXUM13BIa8TYGZ68PiTKfQz3yaTNr4A==}
    dependencies:
      acorn: 7.4.1
      object-assign: 4.1.1
    dev: true

  /is-extglob@2.1.1:
    resolution: {integrity: sha512-SbKbANkN603Vi4jEZv49LeVJMn4yGwsbzZworEoyEiutsN3nJYdbO36zfhGJ6QEDpOZIFkDtnq5JRxmvl3jsoQ==}
    engines: {node: '>=0.10.0'}
    dev: true

  /is-fullwidth-code-point@3.0.0:
    resolution: {integrity: sha512-zymm5+u+sCsSWyD9qNaejV3DFvhCKclKdizYaJUuHA83RLjb7nSuGnddCHGv0hk+KY7BMAlsWeK4Ueg6EV6XQg==}
    engines: {node: '>=8'}
    dev: true

  /is-fullwidth-code-point@4.0.0:
    resolution: {integrity: sha512-O4L094N2/dZ7xqVdrXhh9r1KODPJpFms8B5sGdJLPy664AgvXsreZUyCQQNItZRDlYug4xStLjNp/sz3HvBowQ==}
    engines: {node: '>=12'}
    dev: true

  /is-fullwidth-code-point@5.0.0:
    resolution: {integrity: sha512-OVa3u9kkBbw7b8Xw5F9P+D/T9X+Z4+JruYVNapTjPYZYUznQ5YfWeFkOj606XYYW8yugTfC8Pj0hYqvi4ryAhA==}
    engines: {node: '>=18'}
    dependencies:
      get-east-asian-width: 1.2.0
    dev: true

  /is-glob@4.0.3:
    resolution: {integrity: sha512-xelSayHH36ZgE7ZWhli7pW34hNbNl8Ojv5KVmkJD4hBdD3th8Tfk9vYasLM+mXWOZhFkgZfxhLSnrwRr4elSSg==}
    engines: {node: '>=0.10.0'}
    dependencies:
      is-extglob: 2.1.1
    dev: true

  /is-inside-container@1.0.0:
    resolution: {integrity: sha512-KIYLCCJghfHZxqjYBE7rEy0OBuTd5xCHS7tHVgvCLkx7StIoaxwNW3hCALgEUjFfeRk+MG/Qxmp/vtETEF3tRA==}
    engines: {node: '>=14.16'}
    hasBin: true
    dependencies:
      is-docker: 3.0.0
    dev: true

  /is-module@1.0.0:
    resolution: {integrity: sha512-51ypPSPCoTEIN9dy5Oy+h4pShgJmPCygKfyRCISBI+JoWT/2oJvK8QPxmwv7b/p239jXrm9M1mlQbyKJ5A152g==}
    dev: true

  /is-number@7.0.0:
    resolution: {integrity: sha512-41Cifkg6e8TylSpdtTpeLVMqvSBEVzTttHvERD741+pnZ8ANv0004MRL43QKPDlK9cGvNp6NZWZUBlbGXYxxng==}
    engines: {node: '>=0.12.0'}
    dev: true

  /is-obj@2.0.0:
    resolution: {integrity: sha512-drqDG3cbczxxEJRoOXcOjtdp1J/lyp1mNn0xaznRs8+muBhgQcrnbspox5X5fOw0HnMnbfDzvnEMEtqDEJEo8w==}
    engines: {node: '>=8'}
    dev: true

  /is-path-inside@3.0.3:
    resolution: {integrity: sha512-Fd4gABb+ycGAmKou8eMftCupSir5lRxqf4aD/vd0cD2qc4HL07OjCeuHMr8Ro4CoMaeCKDB0/ECBOVWjTwUvPQ==}
    engines: {node: '>=8'}
    dev: true

  /is-port-reachable@4.0.0:
    resolution: {integrity: sha512-9UoipoxYmSk6Xy7QFgRv2HDyaysmgSG75TFQs6S+3pDM7ZhKTF/bskZV+0UlABHzKjNVhPjYCLfeZUEg1wXxig==}
    engines: {node: ^12.20.0 || ^14.13.1 || >=16.0.0}
    dev: true

  /is-potential-custom-element-name@1.0.1:
    resolution: {integrity: sha512-bCYeRA2rVibKZd+s2625gGnGF/t7DSqDs4dP7CrLA1m7jKWz6pps0LpYLJN8Q64HtmPKJ1hrN3nzPNKFEKOUiQ==}
    dev: true

  /is-promise@2.2.2:
    resolution: {integrity: sha512-+lP4/6lKUBfQjZ2pdxThZvLUAafmZb8OAxFb8XXtiQmS35INgr85hdOGoEs124ez1FCnZJt6jau/T+alh58QFQ==}
    dev: true

  /is-reference@1.2.1:
    resolution: {integrity: sha512-U82MsXXiFIrjCK4otLT+o2NA2Cd2g5MLoOVXUZjIOhLurrRxpEXzI8O0KZHr3IjLvlAH1kTPYSuqer5T9ZVBKQ==}
    dependencies:
      '@types/estree': 1.0.3
    dev: true

  /is-regex@1.1.4:
    resolution: {integrity: sha512-kvRdxDsxZjhzUX07ZnLydzS1TU/TJlTUHHY4YLL87e37oUA49DfkLqgy+VjFocowy29cKvcSiu+kIv728jTTVg==}
    engines: {node: '>= 0.4'}
    dependencies:
      call-bind: 1.0.5
      has-tostringtag: 1.0.0
    dev: true

  /is-stream@2.0.1:
    resolution: {integrity: sha512-hFoiJiTl63nn+kstHGBtewWSKnQLpyb155KHheA1l39uvtO9nWIop1p3udqPcUd/xbF1VLMO4n7OI6p7RbngDg==}
    engines: {node: '>=8'}
    dev: true

  /is-stream@3.0.0:
    resolution: {integrity: sha512-LnQR4bZ9IADDRSkvpqMGvt/tEJWclzklNgSw48V5EAaAeDd6qGvN8ei6k5p0tvxSR171VmGyHuTiAOfxAbr8kA==}
    engines: {node: ^12.20.0 || ^14.13.1 || >=16.0.0}
    dev: true

  /is-text-path@2.0.0:
    resolution: {integrity: sha512-+oDTluR6WEjdXEJMnC2z6A4FRwFoYuvShVVEGsS7ewc0UTi2QtAKMDJuL4BDEVt+5T7MjFo12RP8ghOM75oKJw==}
    engines: {node: '>=8'}
    dependencies:
      text-extensions: 2.4.0
    dev: true

  /is-wsl@2.2.0:
    resolution: {integrity: sha512-fKzAra0rGJUUBwGBgNkHZuToZcn+TtXHpeCgmkMJMMYx1sQDYaCSyjJBSCa2nH1DGm7s3n1oBnohoVTBaN7Lww==}
    engines: {node: '>=8'}
    dependencies:
      is-docker: 2.2.1
    dev: true

  /isarray@1.0.0:
    resolution: {integrity: sha512-VLghIWNM6ELQzo7zwmcg0NmTVyWKYjvIeM83yjp0wRDTmUnrM678fQbcKBo6n2CJEF0szoG//ytg+TKla89ALQ==}
    dev: false

  /isexe@2.0.0:
    resolution: {integrity: sha512-RHxMLp9lnKHGHRng9QFhRCMbYAcVpn69smSGcq3f36xjgVVWThj4qqLbTLlq7Ssj8B+fIQ1EuCEGI2lKsyQeIw==}
    dev: true

  /istanbul-lib-coverage@3.2.2:
    resolution: {integrity: sha512-O8dpsF+r0WV/8MNRKfnmrtCWhuKjxrq2w+jpzBL5UZKTi2LeVWnWOmWRxFlesJONmc+wLAGvKQZEOanko0LFTg==}
    engines: {node: '>=8'}
    dev: true

  /istanbul-lib-instrument@6.0.1:
    resolution: {integrity: sha512-EAMEJBsYuyyztxMxW3g7ugGPkrZsV57v0Hmv3mm1uQsmB+QnZuepg731CRaIgeUVSdmsTngOkSnauNF8p7FIhA==}
    engines: {node: '>=10'}
    dependencies:
      '@babel/core': 7.23.3
      '@babel/parser': 7.23.9
      '@istanbuljs/schema': 0.1.3
      istanbul-lib-coverage: 3.2.2
      semver: 7.5.4
    transitivePeerDependencies:
      - supports-color
    dev: true

  /istanbul-lib-report@3.0.1:
    resolution: {integrity: sha512-GCfE1mtsHGOELCU8e/Z7YWzpmybrx/+dSTfLrvY8qRmaY6zXTKWn6WQIjaAFw069icm6GVMNkgu0NzI4iPZUNw==}
    engines: {node: '>=10'}
    dependencies:
      istanbul-lib-coverage: 3.2.2
      make-dir: 4.0.0
      supports-color: 7.2.0
    dev: true

  /istanbul-lib-source-maps@4.0.1:
    resolution: {integrity: sha512-n3s8EwkdFIJCG3BPKBYvskgXGoy88ARzvegkitk60NxRdwltLOTaH7CUiMRXvwYorl0Q712iEjcWB+fK/MrWVw==}
    engines: {node: '>=10'}
    dependencies:
      debug: 4.3.4
      istanbul-lib-coverage: 3.2.2
      source-map: 0.6.1
    transitivePeerDependencies:
      - supports-color
    dev: true

  /istanbul-reports@3.1.6:
    resolution: {integrity: sha512-TLgnMkKg3iTDsQ9PbPTdpfAK2DzjF9mqUG7RMgcQl8oFjad8ob4laGxv5XV5U9MAfx8D6tSJiUyuAwzLicaxlg==}
    engines: {node: '>=8'}
    dependencies:
      html-escaper: 2.0.2
      istanbul-lib-report: 3.0.1
    dev: true

  /jackspeak@2.3.6:
    resolution: {integrity: sha512-N3yCS/NegsOBokc8GAdM8UcmfsKiSS8cipheD/nivzr700H+nsMOxJjQnvwOcRYVuFkdH0wGUvW2WbXGmrZGbQ==}
    engines: {node: '>=14'}
    dependencies:
      '@isaacs/cliui': 8.0.2
    optionalDependencies:
      '@pkgjs/parseargs': 0.11.0
    dev: true

  /js-stringify@1.0.2:
    resolution: {integrity: sha512-rtS5ATOo2Q5k1G+DADISilDA6lv79zIiwFd6CcjuIxGKLFm5C+RLImRscVap9k55i+MOZwgliw+NejvkLuGD5g==}
    dev: true

  /js-tokens@4.0.0:
    resolution: {integrity: sha512-RdJUflcE3cUzKiMqQgsCu06FPu9UdIJO0beYbPhHN4k6apgJtifcoCtT9bcxOpYBtpD2kCM6Sbzg4CausW/PKQ==}
    requiresBuild: true
    dev: true

  /js-yaml@4.1.0:
    resolution: {integrity: sha512-wpxZs9NoxZaJESJGIZTyDEaYpl0FKSA+FB9aJiyemKhMwkxQg63h4T1KJgUGHpTqPDNRcmmYLugrRjJlBtWvRA==}
    hasBin: true
    dependencies:
      argparse: 2.0.1
    dev: true

  /jsdom@23.2.0:
    resolution: {integrity: sha512-L88oL7D/8ufIES+Zjz7v0aes+oBMh2Xnh3ygWvL0OaICOomKEPKuPnIfBJekiXr+BHbbMjrWn/xqrDQuxFTeyA==}
    engines: {node: '>=18'}
    peerDependencies:
      canvas: ^2.11.2
    peerDependenciesMeta:
      canvas:
        optional: true
    dependencies:
      '@asamuzakjp/dom-selector': 2.0.2
      cssstyle: 4.0.1
      data-urls: 5.0.0
      decimal.js: 10.4.3
      form-data: 4.0.0
      html-encoding-sniffer: 4.0.0
      http-proxy-agent: 7.0.0
      https-proxy-agent: 7.0.2
      is-potential-custom-element-name: 1.0.1
      parse5: 7.1.2
      rrweb-cssom: 0.6.0
      saxes: 6.0.0
      symbol-tree: 3.2.4
      tough-cookie: 4.1.3
      w3c-xmlserializer: 5.0.0
      webidl-conversions: 7.0.0
      whatwg-encoding: 3.1.1
      whatwg-mimetype: 4.0.0
      whatwg-url: 14.0.0
      ws: 8.16.0
      xml-name-validator: 5.0.0
    transitivePeerDependencies:
      - bufferutil
      - supports-color
      - utf-8-validate
    dev: true

  /jsesc@2.5.2:
    resolution: {integrity: sha512-OYu7XEzjkCQ3C5Ps3QIZsQfNpqoJyZZA99wd9aWd05NCtC5pWOkShK2mkL6HXQR6/Cy2lbNdPlZBpuQHXE63gA==}
    engines: {node: '>=4'}
    hasBin: true
    dev: true

  /json-buffer@3.0.1:
    resolution: {integrity: sha512-4bV5BfR2mqfQTJm+V5tPPdf+ZpuhiIvTuAB5g8kcrXOZpTT/QwwVRWBywX1ozr6lEuPdbHxwaJlm9G6mI2sfSQ==}
    dev: true

  /json-parse-even-better-errors@2.3.1:
    resolution: {integrity: sha512-xyFwyhro/JEof6Ghe2iz2NcXoj2sloNsWr/XsERDK/oiPCfaNhl5ONfp+jQdAZRQQ0IJWNzH9zIZF7li91kh2w==}
    dev: true

  /json-parse-even-better-errors@3.0.0:
    resolution: {integrity: sha512-iZbGHafX/59r39gPwVPRBGw0QQKnA7tte5pSMrhWOW7swGsVvVTjmfyAV9pNqk8YGT7tRCdxRu8uzcgZwoDooA==}
    engines: {node: ^14.17.0 || ^16.13.0 || >=18.0.0}
    dev: true

  /json-schema-traverse@0.4.1:
    resolution: {integrity: sha512-xbbCH5dCYU5T8LcEhhuh7HJ88HXuW3qsI3Y0zOZFKfZEHcpWiHU/Jxzk629Brsab/mMiHQti9wMP+845RPe3Vg==}
    dev: true

  /json-schema-traverse@1.0.0:
    resolution: {integrity: sha512-NM8/P9n3XjXhIZn1lLhkFaACTOURQXjWhV4BA/RnOv8xvgqtqpAX9IO4mRQxSx1Rlo4tqzeqb0sOlruaOy3dug==}
    dev: true

  /json-stable-stringify-without-jsonify@1.0.1:
    resolution: {integrity: sha512-Bdboy+l7tA3OGW6FjyFHWkP5LuByj1Tk33Ljyq0axyzdk9//JSi2u3fP1QSmd1KNwq6VOKYGlAu87CisVir6Pw==}
    dev: true

  /json-stringify-safe@5.0.1:
    resolution: {integrity: sha512-ZClg6AaYvamvYEE82d3Iyd3vSSIjQ+odgjaTzRuO3s7toCdFKczob2i0zCh7JE8kWn17yvAWhUVxvqGwUalsRA==}
    dev: true

  /json5@2.2.3:
    resolution: {integrity: sha512-XmOWe7eyHYH14cLdVPoyg+GOH3rYX++KpzrylJwSW98t3Nk+U8XOl8FWKOgwtzdb8lXGf6zYwDUzeHMWfxasyg==}
    engines: {node: '>=6'}
    hasBin: true
    dev: true

  /jsonc-parser@3.2.0:
    resolution: {integrity: sha512-gfFQZrcTc8CnKXp6Y4/CBT3fTc0OVuDofpre4aEeEpSBPV5X5v4+Vmx+8snU7RLPrNHPKSgLxGo9YuQzz20o+w==}
    dev: true

  /jsonfile@4.0.0:
    resolution: {integrity: sha512-m6F1R3z8jjlf2imQHS2Qez5sjKWQzbuuhuJ/FKYFRZvPE3PuHcSMVZzfsLhGVOkfd20obL5SWEBew5ShlquNxg==}
    optionalDependencies:
      graceful-fs: 4.2.11
    dev: true

  /jsonfile@6.1.0:
    resolution: {integrity: sha512-5dgndWOriYSm5cnYaJNhalLNDKOqFwyDB/rr1E9ZsGciGvKPs8R2xYGCacuf3z6K1YKDz182fd+fY3cn3pMqXQ==}
    dependencies:
      universalify: 2.0.1
    optionalDependencies:
      graceful-fs: 4.2.11
    dev: true

  /jsonparse@1.3.1:
    resolution: {integrity: sha512-POQXvpdL69+CluYsillJ7SUhKvytYjW9vG/GKpnf+xP8UWgYEM/RaMzHHofbALDiKbbP1W8UEYmgGl39WkPZsg==}
    engines: {'0': node >= 0.2.0}
    dev: true

  /jstransformer@1.0.0:
    resolution: {integrity: sha512-C9YK3Rf8q6VAPDCCU9fnqo3mAfOH6vUGnMcP4AQAYIEpWtfGLpwOTmZ+igtdK5y+VvI2n3CyYSzy4Qh34eq24A==}
    dependencies:
      is-promise: 2.2.2
      promise: 7.3.1
    dev: true

  /jszip@3.10.1:
    resolution: {integrity: sha512-xXDvecyTpGLrqFrvkrUSoxxfJI5AH7U8zxxtVclpsUtMCq4JQ290LY8AW5c7Ggnr/Y/oK+bQMbqK2qmtk3pN4g==}
    dependencies:
      lie: 3.3.0
      pako: 1.0.11
      readable-stream: 2.3.8
      setimmediate: 1.0.5
    dev: false

  /keyv@4.5.4:
    resolution: {integrity: sha512-oxVHkHR/EJf2CNXnWxRLW6mg7JyCCUcG0DtEGmL2ctUo1PNTin1PUil+r/+4r5MpVgC/fn1kjsx7mjSujKqIpw==}
    dependencies:
      json-buffer: 3.0.1
    dev: true

  /levn@0.4.1:
    resolution: {integrity: sha512-+bT2uH4E5LGE7h/n3evcS/sQlJXCpIp6ym8OWJ5eV6+67Dsql/LaaT7qJBAt2rzfoa/5QBGBhxDix1dMt2kQKQ==}
    engines: {node: '>= 0.8.0'}
    dependencies:
      prelude-ls: 1.2.1
      type-check: 0.4.0
    dev: true

  /lie@3.3.0:
    resolution: {integrity: sha512-UaiMJzeWRlEujzAuw5LokY1L5ecNQYZKfmyZ9L7wDHb/p5etKaxXhohBcrw0EYby+G/NA52vRSN4N39dxHAIwQ==}
    dependencies:
      immediate: 3.0.6
    dev: false

  /lilconfig@3.0.0:
    resolution: {integrity: sha512-K2U4W2Ff5ibV7j7ydLr+zLAkIg5JJ4lPn1Ltsdt+Tz/IjQ8buJ55pZAxoP34lqIiwtF9iAvtLv3JGv7CAyAg+g==}
    engines: {node: '>=14'}
    dev: true

  /lines-and-columns@1.2.4:
    resolution: {integrity: sha512-7ylylesZQ/PV29jhEDl3Ufjo6ZX7gCqJr5F7PKrqc93v7fzSymt1BpwEU8nAUXs8qzzvqhbjhK5QZg6Mt/HkBg==}
    dev: true

  /lines-and-columns@2.0.3:
    resolution: {integrity: sha512-cNOjgCnLB+FnvWWtyRTzmB3POJ+cXxTA81LoW7u8JdmhfXzriropYwpjShnz1QLLWsQwY7nIxoDmcPTwphDK9w==}
    engines: {node: ^12.20.0 || ^14.13.1 || >=16.0.0}
    dev: true

  /lint-staged@15.2.0:
    resolution: {integrity: sha512-TFZzUEV00f+2YLaVPWBWGAMq7So6yQx+GG8YRMDeOEIf95Zn5RyiLMsEiX4KTNl9vq/w+NqRJkLA1kPIo15ufQ==}
    engines: {node: '>=18.12.0'}
    hasBin: true
    dependencies:
      chalk: 5.3.0
      commander: 11.1.0
      debug: 4.3.4
      execa: 8.0.1
      lilconfig: 3.0.0
      listr2: 8.0.0
      micromatch: 4.0.5
      pidtree: 0.6.0
      string-argv: 0.3.2
      yaml: 2.3.4
    transitivePeerDependencies:
      - supports-color
    dev: true

  /listr2@8.0.0:
    resolution: {integrity: sha512-u8cusxAcyqAiQ2RhYvV7kRKNLgUvtObIbhOX2NCXqvp1UU32xIg5CT22ykS2TPKJXZWJwtK3IKLiqAGlGNE+Zg==}
    engines: {node: '>=18.0.0'}
    dependencies:
      cli-truncate: 4.0.0
      colorette: 2.0.20
      eventemitter3: 5.0.1
      log-update: 6.0.0
      rfdc: 1.3.0
      wrap-ansi: 9.0.0
    dev: true

  /loader-utils@3.2.1:
    resolution: {integrity: sha512-ZvFw1KWS3GVyYBYb7qkmRM/WwL2TQQBxgCK62rlvm4WpVQ23Nb4tYjApUlfjrEGvOs7KHEsmyUn75OHZrJMWPw==}
    engines: {node: '>= 12.13.0'}
    dev: true

  /local-pkg@0.5.0:
    resolution: {integrity: sha512-ok6z3qlYyCDS4ZEU27HaU6x/xZa9Whf8jD4ptH5UZTQYZVYeb9bnZ3ojVhiJNLiXK1Hfc0GNbLXcmZ5plLDDBg==}
    engines: {node: '>=14'}
    dependencies:
      mlly: 1.4.2
      pkg-types: 1.0.3
    dev: true

  /locate-path@6.0.0:
    resolution: {integrity: sha512-iPZK6eYjbxRu3uB4/WZ3EsEIMJFMqAoopl3R+zuq0UjcAm/MO6KCweDgPfP3elTztoKP3KtnVHxTn2NHBSDVUw==}
    engines: {node: '>=10'}
    dependencies:
      p-locate: 5.0.0
    dev: true

  /locate-path@7.2.0:
    resolution: {integrity: sha512-gvVijfZvn7R+2qyPX8mAuKcFGDf6Nc61GdvGafQsHL0sBIxfKzA+usWn4GFC/bk+QdwPUD4kWFJLhElipq+0VA==}
    engines: {node: ^12.20.0 || ^14.13.1 || >=16.0.0}
    dependencies:
      p-locate: 6.0.0
    dev: true

  /lodash.camelcase@4.3.0:
    resolution: {integrity: sha512-TwuEnCnxbc3rAvhf/LbG7tJUDzhqXyFnv3dtzLOPgCG/hODL7WFnsbwktkD7yUV0RrreP/l1PALq/YSg6VvjlA==}
    dev: true

  /lodash.merge@4.6.2:
    resolution: {integrity: sha512-0KpjqXRVvrYyCsX1swR/XTK0va6VQkQM6MNo7PqW77ByjAhoARA8EfrP1N4+KlKj8YS0ZUCtRT/YUuhyYDujIQ==}
    dev: true

  /lodash@4.17.21:
    resolution: {integrity: sha512-v2kDEe57lecTulaDIuNTPy3Ry4gLGJ6Z1O3vE1krgXZNrsQ+LFTGHVxVjcXPs17LhbZVGedAJv8XZ1tvj5FvSg==}
    dev: true

  /log-update@6.0.0:
    resolution: {integrity: sha512-niTvB4gqvtof056rRIrTZvjNYE4rCUzO6X/X+kYjd7WFxXeJ0NwEFnRxX6ehkvv3jTwrXnNdtAak5XYZuIyPFw==}
    engines: {node: '>=18'}
    dependencies:
      ansi-escapes: 6.2.0
      cli-cursor: 4.0.0
      slice-ansi: 7.1.0
      strip-ansi: 7.1.0
      wrap-ansi: 9.0.0
    dev: true

  /loupe@2.3.7:
    resolution: {integrity: sha512-zSMINGVYkdpYSOBmLi0D1Uo7JU9nVdQKrHxC8eYlV+9YKK9WePqAlL7lSlorG/U2Fw1w0hTBmaa/jrQ3UbPHtA==}
    dependencies:
      get-func-name: 2.0.2
    dev: true

  /lru-cache@10.1.0:
    resolution: {integrity: sha512-/1clY/ui8CzjKFyjdvwPWJUYKiFVXG2I2cY0ssG7h4+hwk+XOIX7ZSG9Q7TW8TW3Kp3BUSqgFWBLgL4PJ+Blag==}
    engines: {node: 14 || >=16.14}
    dev: true

  /lru-cache@5.1.1:
    resolution: {integrity: sha512-KpNARQA3Iwv+jTA0utUVVbrh+Jlrr1Fv0e56GGzAFOXN7dk/FviaDW8LHmK52DlcH4WP2n6gI8vN1aesBFgo9w==}
    dependencies:
      yallist: 3.1.1
    dev: true

  /lru-cache@6.0.0:
    resolution: {integrity: sha512-Jo6dJ04CmSjuznwJSS3pUeWmd/H0ffTlkXXgwZi+eq1UCmqQwCh+eLsYOYCwY991i2Fah4h1BEMCx4qThGbsiA==}
    engines: {node: '>=10'}
    dependencies:
      yallist: 4.0.0
    dev: true

  /lru-cache@7.18.3:
    resolution: {integrity: sha512-jumlc0BIUrS3qJGgIkWZsyfAM7NCWiBcCDhnd+3NNM5KbBmLTgHVfWBcg6W+rLUsIpzpERPsvwUP7CckAQSOoA==}
    engines: {node: '>=12'}
    dev: true

  /magic-string@0.30.7:
    resolution: {integrity: sha512-8vBuFF/I/+OSLRmdf2wwFCJCz+nSn0m6DPvGH1fS/KiQoSaR+sETbov0eIk9KhEKy8CYqIkIAnbohxT/4H0kuA==}
    engines: {node: '>=12'}
    dependencies:
      '@jridgewell/sourcemap-codec': 1.4.15

  /magicast@0.3.3:
    resolution: {integrity: sha512-ZbrP1Qxnpoes8sz47AM0z08U+jW6TyRgZzcWy3Ma3vDhJttwMwAFDMMQFobwdBxByBD46JYmxRzeF7w2+wJEuw==}
    dependencies:
      '@babel/parser': 7.23.9
      '@babel/types': 7.23.9
      source-map-js: 1.0.2
    dev: true

  /make-dir@4.0.0:
    resolution: {integrity: sha512-hXdUTZYIVOt1Ex//jAQi+wTZZpUpwBj/0QsOzqegb3rGMMeJiSEu5xLHnYfBrRV4RH2+OCSOO95Is/7x1WJ4bw==}
    engines: {node: '>=10'}
    dependencies:
      semver: 7.5.4
    dev: true

  /markdown-table@3.0.3:
    resolution: {integrity: sha512-Z1NL3Tb1M9wH4XESsCDEksWoKTdlUafKc4pt0GRwjUyXaCFZ+dc3g2erqB6zm3szA2IUSi7VnPI+o/9jnxh9hw==}
    dev: true

  /marked@11.2.0:
    resolution: {integrity: sha512-HR0m3bvu0jAPYiIvLUUQtdg1g6D247//lvcekpHO1WMvbwDlwSkZAX9Lw4F4YHE1T0HaaNve0tuAWuV1UJ6vtw==}
    engines: {node: '>= 18'}
    hasBin: true
    dev: true

  /mdn-data@2.0.30:
    resolution: {integrity: sha512-GaqWWShW4kv/G9IEucWScBx9G1/vsFZZJUO+tD26M8J8z3Kw5RDQjaoZe03YAClgeS/SWPOcb4nkFBTEi5DUEA==}
    dev: true

  /memorystream@0.3.1:
    resolution: {integrity: sha512-S3UwM3yj5mtUSEfP41UZmt/0SCoVYUcU1rkXv+BQ5Ig8ndL4sPoJNBUJERafdPb5jjHJGuMgytgKvKIf58XNBw==}
    engines: {node: '>= 0.10.0'}
    dev: true

  /meow@12.1.1:
    resolution: {integrity: sha512-BhXM0Au22RwUneMPwSCnyhTOizdWoIEPU9sp0Aqa1PnDMR5Wv2FGXYDjuzJEIX+Eo2Rb8xuYe5jrnm5QowQFkw==}
    engines: {node: '>=16.10'}
    dev: true

  /merge-source-map@1.1.0:
    resolution: {integrity: sha512-Qkcp7P2ygktpMPh2mCQZaf3jhN6D3Z/qVZHSdWvQ+2Ef5HgRAPBO57A77+ENm0CPx2+1Ce/MYKi3ymqdfuqibw==}
    dependencies:
      source-map: 0.6.1
    dev: true

  /merge-stream@2.0.0:
    resolution: {integrity: sha512-abv/qOcuPfk3URPfDzmZU1LKmuw8kT+0nIHvKrKgFrwifol/doWcdA4ZqsWQ8ENrFKkd67Mfpo/LovbIUsbt3w==}
    dev: true

  /merge2@1.4.1:
    resolution: {integrity: sha512-8q7VEgMJW4J8tcfVPy8g09NcQwZdbwFEqhe/WZkoIzjn/3TGDwtOCYtXGxA3O8tPzpczCCDgv+P2P5y00ZJOOg==}
    engines: {node: '>= 8'}
    dev: true

  /micromatch@4.0.5:
    resolution: {integrity: sha512-DMy+ERcEW2q8Z2Po+WNXuw3c5YaUSFjAO5GsJqfEl7UjvtIuFKO6ZrKvcItdy98dwFI2N1tg3zNIdKaQT+aNdA==}
    engines: {node: '>=8.6'}
    dependencies:
      braces: 3.0.2
      picomatch: 2.3.1
    dev: true

  /mime-db@1.33.0:
    resolution: {integrity: sha512-BHJ/EKruNIqJf/QahvxwQZXKygOQ256myeN/Ew+THcAa5q+PjyTTMMeNQC4DZw5AwfvelsUrA6B67NKMqXDbzQ==}
    engines: {node: '>= 0.6'}
    dev: true

  /mime-db@1.52.0:
    resolution: {integrity: sha512-sPU4uV7dYlvtWJxwwxHD0PuihVNiE7TyAbQ5SWxDCB9mUYvOgroQOwYQQOKPJ8CIbE+1ETVlOoK1UC2nU3gYvg==}
    engines: {node: '>= 0.6'}
    dev: true

  /mime-types@2.1.18:
    resolution: {integrity: sha512-lc/aahn+t4/SWV/qcmumYjymLsWfN3ELhpmVuUFjgsORruuZPVSwAQryq+HHGvO/SI2KVX26bx+En+zhM8g8hQ==}
    engines: {node: '>= 0.6'}
    dependencies:
      mime-db: 1.33.0
    dev: true

  /mime-types@2.1.35:
    resolution: {integrity: sha512-ZDY+bPm5zTTF+YpCrAU9nK0UgICYPT0QtT1NZWFv4s++TNkcgVaT0g6+4R2uI4MjQjzysHB1zxuWL50hzaeXiw==}
    engines: {node: '>= 0.6'}
    dependencies:
      mime-db: 1.52.0
    dev: true

  /mimic-fn@2.1.0:
    resolution: {integrity: sha512-OqbOk5oEQeAZ8WXWydlu9HJjz9WVdEIvamMCcXmuqUYjTknH/sqsWvhQ3vgwKFRR1HpjvNBKQ37nbJgYzGqGcg==}
    engines: {node: '>=6'}
    dev: true

  /mimic-fn@4.0.0:
    resolution: {integrity: sha512-vqiC06CuhBTUdZH+RYl8sFrL096vA45Ok5ISO6sE/Mr1jRbGH4Csnhi8f3wKVl7x8mO4Au7Ir9D3Oyv1VYMFJw==}
    engines: {node: '>=12'}
    dev: true

  /minimatch@3.1.2:
    resolution: {integrity: sha512-J7p63hRiAjw1NDEww1W7i37+ByIrOWO5XQQAzZ3VOcL0PNybwpfmV/N05zFAzwQ9USyEcX6t3UO+K5aqBQOIHw==}
    dependencies:
      brace-expansion: 1.1.11
    dev: true

  /minimatch@5.1.6:
    resolution: {integrity: sha512-lKwV/1brpG6mBUFHtb7NUmtABCb2WZZmm2wNiOA5hAb8VdCS4B3dtMWyvcoViccwAW/COERjXLt0zP1zXUN26g==}
    engines: {node: '>=10'}
    dependencies:
      brace-expansion: 2.0.1
    dev: true

  /minimatch@9.0.3:
    resolution: {integrity: sha512-RHiac9mvaRw0x3AYRgDC1CxAP7HTcNrrECeA8YYJeWnpo+2Q5CegtZjaotWTWxDG3UeGA1coE05iH1mPjT/2mg==}
    engines: {node: '>=16 || 14 >=14.17'}
    dependencies:
      brace-expansion: 2.0.1
    dev: true

  /minimist@1.2.8:
    resolution: {integrity: sha512-2yyAR8qBkN3YuheJanUpWC5U3bb5osDywNB8RzDVlDwDHbocAJveqqj1u8+SVD7jkWT4yvsHCpWqqWqAxb0zCA==}
    dev: true

  /minipass@7.0.4:
    resolution: {integrity: sha512-jYofLM5Dam9279rdkWzqHozUo4ybjdZmCsDHePy5V/PbBcVMiSZR97gmAy45aqi8CK1lG2ECd356FU86avfwUQ==}
    engines: {node: '>=16 || 14 >=14.17'}
    dev: true

  /mitt@3.0.1:
    resolution: {integrity: sha512-vKivATfr97l2/QBCYAkXYDbrIWPM2IIKEl7YPhjCvKlG3kE2gm+uBo6nEXK3M5/Ffh/FLpKExzOQ3JJoJGFKBw==}
    dev: true

  /mkdirp-classic@0.5.3:
    resolution: {integrity: sha512-gKLcREMhtuZRwRAfqP3RFW+TK4JqApVBtOIftVgjuABpAtpxhPGaDcfvbhNvD0B8iD1oUr/txX35NjcaY6Ns/A==}
    dev: true

  /mlly@1.4.2:
    resolution: {integrity: sha512-i/Ykufi2t1EZ6NaPLdfnZk2AX8cs0d+mTzVKuPfqPKPatxLApaBoxJQ9x1/uckXtrS/U5oisPMDkNs0yQTaBRg==}
    dependencies:
      acorn: 8.10.0
      pathe: 1.1.1
      pkg-types: 1.0.3
      ufo: 1.3.1
    dev: true

  /monaco-editor@0.45.0:
    resolution: {integrity: sha512-mjv1G1ZzfEE3k9HZN0dQ2olMdwIfaeAAjFiwNprLfYNRSz7ctv9XuCT7gPtBGrMUeV1/iZzYKj17Khu1hxoHOA==}
    dev: false

  /mrmime@1.0.1:
    resolution: {integrity: sha512-hzzEagAgDyoU1Q6yg5uI+AorQgdvMCur3FcKf7NhMKWsaYg+RnbTyHRa/9IlLF9rf455MOCtcqqrQQ83pPP7Uw==}
    engines: {node: '>=10'}
    dev: true

  /mrmime@2.0.0:
    resolution: {integrity: sha512-eu38+hdgojoyq63s+yTpN4XMBdt5l8HhMhc4VKLO9KM5caLIBvUm4thi7fFaxyTmCKeNnXZ5pAlBwCUnhA09uw==}
    engines: {node: '>=10'}
    dev: true

  /ms@2.0.0:
    resolution: {integrity: sha512-Tpp60P6IUJDTuOq/5Z8cdskzJujfwqfOTkrwIwj7IRISpnkJnT6SyJ4PCPnGMoFjC9ddhal5KVIYtAt97ix05A==}
    dev: true

  /ms@2.1.2:
    resolution: {integrity: sha512-sGkPx+VjMtmA6MX27oA4FBFELFCZZ4S4XqeGOXCv68tT+jb3vk/RyaKWP0PTKyWtmLSM0b+adUTEvbs1PEaH2w==}
    dev: true

  /nanoid@3.3.7:
    resolution: {integrity: sha512-eSRppjcPIatRIMC1U6UngP8XFcz8MQWGQdt1MTBQ7NaAmvXDfvNxbvWV3x2y6CdEUciCSsDHDQZbhYaB8QEo2g==}
    engines: {node: ^10 || ^12 || ^13.7 || ^14 || >=15.0.1}
    hasBin: true

  /natural-compare@1.4.0:
    resolution: {integrity: sha512-OWND8ei3VtNC9h7V60qff3SVobHr996CTwgxubgyQYEpg290h9J0buyECNNJexkFm5sOajh5G116RYA1c8ZMSw==}
    dev: true

  /negotiator@0.6.3:
    resolution: {integrity: sha512-+EUsqGPLsM+j/zdChZjsnX51g4XrHFOIXwfnCVPGlQk/k5giakcKsuxCObBRu6DSm9opw/O6slWbJdghQM4bBg==}
    engines: {node: '>= 0.6'}
    dev: true

  /neo-async@2.6.2:
    resolution: {integrity: sha512-Yd3UES5mWCSqR+qNT93S3UoYUkqAZ9lLg8a7g9rimsWmYGK8cVToA4/sF3RrshdyV3sAGMXVUmpMYOw+dLpOuw==}
    dev: true

  /netmask@2.0.2:
    resolution: {integrity: sha512-dBpDMdxv9Irdq66304OLfEmQ9tbNRFnFTuZiLo+bD+r332bBmMJ8GBLXklIXXgxd3+v9+KUnZaUR5PJMa75Gsg==}
    engines: {node: '>= 0.4.0'}
    dev: true

  /node-fetch@2.7.0:
    resolution: {integrity: sha512-c4FRfUm/dbcWZ7U+1Wq0AwCyFL+3nt2bEw05wfxSz+DWpWsitgmSgYmy2dQdWyKC1694ELPqMs/YzUSNozLt8A==}
    engines: {node: 4.x || >=6.0.0}
    peerDependencies:
      encoding: ^0.1.0
    peerDependenciesMeta:
      encoding:
        optional: true
    dependencies:
      whatwg-url: 5.0.0
    dev: true

  /node-gyp-build@4.7.1:
    resolution: {integrity: sha512-wTSrZ+8lsRRa3I3H8Xr65dLWSgCvY2l4AOnaeKdPA9TB/WYMPaTcrzf3rXvFoVvjKNVnu0CcWSx54qq9GKRUYg==}
    hasBin: true
    dev: true

  /node-releases@2.0.13:
    resolution: {integrity: sha512-uYr7J37ae/ORWdZeQ1xxMJe3NtdmqMC/JZK+geofDrkLUApKRHPd18/TxtBOJ4A0/+uUIliorNrfYV6s1b02eQ==}
    dev: true

  /normalize-package-data@6.0.0:
    resolution: {integrity: sha512-UL7ELRVxYBHBgYEtZCXjxuD5vPxnmvMGq0jp/dGPKKrN7tfsBh2IY7TlJ15WWwdjRWD3RJbnsygUurTK3xkPkg==}
    engines: {node: ^16.14.0 || >=18.0.0}
    dependencies:
      hosted-git-info: 7.0.1
      is-core-module: 2.13.1
      semver: 7.5.4
      validate-npm-package-license: 3.0.4
    dev: true

  /normalize-path@3.0.0:
    resolution: {integrity: sha512-6eZs5Ls3WtCisHWp9S2GUy8dqkpGi4BVSz3GaqiE6ezub0512ESztXUwUB6C6IKbQkY2Pnb/mD4WYojCRwcwLA==}
    engines: {node: '>=0.10.0'}
    dev: true

  /npm-normalize-package-bin@3.0.1:
    resolution: {integrity: sha512-dMxCf+zZ+3zeQZXKxmyuCKlIDPGuv8EF940xbkC4kQVDTtqoh6rJFO+JTKSA6/Rwi0getWmtuy4Itup0AMcaDQ==}
    engines: {node: ^14.17.0 || ^16.13.0 || >=18.0.0}
    dev: true

  /npm-run-all2@6.1.2:
    resolution: {integrity: sha512-WwwnS8Ft+RpXve6T2EIEVpFLSqN+ORHRvgNk3H9N62SZXjmzKoRhMFg3I17TK3oMaAEr+XFbRirWS2Fn3BCPSg==}
    engines: {node: ^14.18.0 || >=16.0.0, npm: '>= 8'}
    hasBin: true
    dependencies:
      ansi-styles: 6.2.1
      cross-spawn: 7.0.3
      memorystream: 0.3.1
      minimatch: 9.0.3
      pidtree: 0.6.0
      read-package-json-fast: 3.0.2
      shell-quote: 1.8.1
    dev: true

  /npm-run-path@4.0.1:
    resolution: {integrity: sha512-S48WzZW777zhNIrn7gxOlISNAqi9ZC/uQFnRdbeIHhZhCA6UqpkOT8T1G7BvfdgP4Er8gF4sUbaS0i7QvIfCWw==}
    engines: {node: '>=8'}
    dependencies:
      path-key: 3.1.1
    dev: true

  /npm-run-path@5.1.0:
    resolution: {integrity: sha512-sJOdmRGrY2sjNTRMbSvluQqg+8X7ZK61yvzBEIDhz4f8z1TZFYABsqjjCBd/0PUNE9M6QDgHJXQkGUEm7Q+l9Q==}
    engines: {node: ^12.20.0 || ^14.13.1 || >=16.0.0}
    dependencies:
      path-key: 4.0.0
    dev: true

  /object-assign@4.1.1:
    resolution: {integrity: sha512-rJgTQnkUnH1sFw8yT6VSU3zD3sWmu6sZhIseY8VX+GRu3P6F7Fu+JNDoXfklElbLJSnc3FUQHVe4cU5hj+BcUg==}
    engines: {node: '>=0.10.0'}
    dev: true

  /on-headers@1.0.2:
    resolution: {integrity: sha512-pZAE+FJLoyITytdqK0U5s+FIpjN0JP3OzFi/u8Rx+EV5/W+JTWGXG8xFzevE7AjBfDqHv/8vL8qQsIhHnqRkrA==}
    engines: {node: '>= 0.8'}
    dev: true

  /once@1.4.0:
    resolution: {integrity: sha512-lNaJgI+2Q5URQBkccEKHTQOPaXdUxnZZElQTZY0MFUAuaEqe1E+Nyvgdz/aIyNi6Z9MzO5dv1H8n58/GELp3+w==}
    dependencies:
      wrappy: 1.0.2
    dev: true

  /onetime@5.1.2:
    resolution: {integrity: sha512-kbpaSSGJTWdAY5KPVeMOKXSrPtr8C8C7wodJbcsd51jRnmD+GZu8Y0VoU6Dm5Z4vWr0Ig/1NKuWRKf7j5aaYSg==}
    engines: {node: '>=6'}
    dependencies:
      mimic-fn: 2.1.0
    dev: true

  /onetime@6.0.0:
    resolution: {integrity: sha512-1FlR+gjXK7X+AsAHso35MnyN5KqGwJRi/31ft6x0M194ht7S+rWAvd7PHss9xSKMzE0asv1pyIHaJYq+BbacAQ==}
    engines: {node: '>=12'}
    dependencies:
      mimic-fn: 4.0.0
    dev: true

  /open@9.1.0:
    resolution: {integrity: sha512-OS+QTnw1/4vrf+9hh1jc1jnYjzSG4ttTBB8UxOwAnInG3Uo4ssetzC1ihqaIHjLJnA5GGlRl6QlZXOTQhRBUvg==}
    engines: {node: '>=14.16'}
    dependencies:
      default-browser: 4.0.0
      define-lazy-prop: 3.0.0
      is-inside-container: 1.0.0
      is-wsl: 2.2.0
    dev: true

  /optionator@0.9.3:
    resolution: {integrity: sha512-JjCoypp+jKn1ttEFExxhetCKeJt9zhAgAve5FXHixTvFDW/5aEktX9bufBKLRRMdU7bNtpLfcGu94B3cdEJgjg==}
    engines: {node: '>= 0.8.0'}
    dependencies:
      '@aashutoshrathi/word-wrap': 1.2.6
      deep-is: 0.1.4
      fast-levenshtein: 2.0.6
      levn: 0.4.1
      prelude-ls: 1.2.1
      type-check: 0.4.0
    dev: true

  /p-limit@3.1.0:
    resolution: {integrity: sha512-TYOanM3wGwNGsZN2cVTYPArw454xnXj5qmWF1bEoAc4+cU/ol7GVh7odevjp1FNHduHc3KZMcFduxU5Xc6uJRQ==}
    engines: {node: '>=10'}
    dependencies:
      yocto-queue: 0.1.0
    dev: true

  /p-limit@4.0.0:
    resolution: {integrity: sha512-5b0R4txpzjPWVw/cXXUResoD4hb6U/x9BH08L7nw+GN1sezDzPdxeRvpc9c433fZhBan/wusjbCsqwqm4EIBIQ==}
    engines: {node: ^12.20.0 || ^14.13.1 || >=16.0.0}
    dependencies:
      yocto-queue: 1.0.0
    dev: true

  /p-limit@5.0.0:
    resolution: {integrity: sha512-/Eaoq+QyLSiXQ4lyYV23f14mZRQcXnxfHrN0vCai+ak9G0pp9iEQukIIZq5NccEvwRB8PUnZT0KsOoDCINS1qQ==}
    engines: {node: '>=18'}
    dependencies:
      yocto-queue: 1.0.0
    dev: true

  /p-locate@5.0.0:
    resolution: {integrity: sha512-LaNjtRWUBY++zB5nE/NwcaoMylSPk+S+ZHNB1TzdbMJMny6dynpAGt7X/tl/QYq3TIeE6nxHppbo2LGymrG5Pw==}
    engines: {node: '>=10'}
    dependencies:
      p-limit: 3.1.0
    dev: true

  /p-locate@6.0.0:
    resolution: {integrity: sha512-wPrq66Llhl7/4AGC6I+cqxT07LhXvWL08LNXz1fENOw0Ap4sRZZ/gZpTTJ5jpurzzzfS2W/Ge9BY3LgLjCShcw==}
    engines: {node: ^12.20.0 || ^14.13.1 || >=16.0.0}
    dependencies:
      p-limit: 4.0.0
    dev: true

  /pac-proxy-agent@7.0.1:
    resolution: {integrity: sha512-ASV8yU4LLKBAjqIPMbrgtaKIvxQri/yh2OpI+S6hVa9JRkUI3Y3NPFbfngDtY7oFtSMD3w31Xns89mDa3Feo5A==}
    engines: {node: '>= 14'}
    dependencies:
      '@tootallnate/quickjs-emscripten': 0.23.0
      agent-base: 7.1.0
      debug: 4.3.4
      get-uri: 6.0.2
      http-proxy-agent: 7.0.0
      https-proxy-agent: 7.0.2
      pac-resolver: 7.0.0
      socks-proxy-agent: 8.0.2
    transitivePeerDependencies:
      - supports-color
    dev: true

  /pac-resolver@7.0.0:
    resolution: {integrity: sha512-Fd9lT9vJbHYRACT8OhCbZBbxr6KRSawSovFpy8nDGshaK99S/EBhVIHp9+crhxrsZOuvLpgL1n23iyPg6Rl2hg==}
    engines: {node: '>= 14'}
    dependencies:
      degenerator: 5.0.1
      ip: 1.1.8
      netmask: 2.0.2
    dev: true

  /pako@1.0.11:
    resolution: {integrity: sha512-4hLB8Py4zZce5s4yd9XzopqwVv/yGNhV1Bl8NTmCq1763HeK2+EwVTv+leGeL13Dnh2wfbqowVPXCIO0z4taYw==}
    dev: false

  /parent-module@1.0.1:
    resolution: {integrity: sha512-GQ2EWRpQV8/o+Aw8YqtfZZPfNRWZYkbidE9k5rpl/hC3vtHHBfGm2Ifi6qWV+coDGkrUKZAxE3Lot5kcsRlh+g==}
    engines: {node: '>=6'}
    dependencies:
      callsites: 3.1.0
    dev: true

  /parse-json@5.2.0:
    resolution: {integrity: sha512-ayCKvm/phCGxOkYRSCM82iDwct8/EonSEgCSxWxD7ve6jHggsFl4fZVQBPRNgQoKiuV/odhFrGzQXZwbifC8Rg==}
    engines: {node: '>=8'}
    dependencies:
      '@babel/code-frame': 7.23.5
      error-ex: 1.3.2
      json-parse-even-better-errors: 2.3.1
      lines-and-columns: 1.2.4
    dev: true

  /parse-json@7.1.0:
    resolution: {integrity: sha512-ihtdrgbqdONYD156Ap6qTcaGcGdkdAxodO1wLqQ/j7HP1u2sFYppINiq4jyC8F+Nm+4fVufylCV00QmkTHkSUg==}
    engines: {node: '>=16'}
    dependencies:
      '@babel/code-frame': 7.23.5
      error-ex: 1.3.2
      json-parse-even-better-errors: 3.0.0
      lines-and-columns: 2.0.3
      type-fest: 3.13.1
    dev: true

  /parse5@7.1.2:
    resolution: {integrity: sha512-Czj1WaSVpaoj0wbhMzLmWD69anp2WH7FXMB9n1Sy8/ZFF9jolSQVMu1Ij5WIyGmcBmhk7EOndpO4mIpihVqAXw==}
    dependencies:
      entities: 4.5.0
    dev: true

  /path-exists@4.0.0:
    resolution: {integrity: sha512-ak9Qy5Q7jYb2Wwcey5Fpvg2KoAc/ZIhLSLOSBmRmygPsGwkVVt0fZa0qrtMz+m6tJTAHfZQ8FnmB4MG4LWy7/w==}
    engines: {node: '>=8'}
    dev: true

  /path-exists@5.0.0:
    resolution: {integrity: sha512-RjhtfwJOxzcFmNOi6ltcbcu4Iu+FL3zEj83dk4kAS+fVpTxXLO1b38RvJgT/0QwvV/L3aY9TAnyv0EOqW4GoMQ==}
    engines: {node: ^12.20.0 || ^14.13.1 || >=16.0.0}
    dev: true

  /path-is-absolute@1.0.1:
    resolution: {integrity: sha512-AVbw3UJ2e9bq64vSaS9Am0fje1Pa8pbGqTTsmXfaIiMpnr5DlDhfJOuLj9Sf95ZPVDAUerDfEk88MPmPe7UCQg==}
    engines: {node: '>=0.10.0'}
    dev: true

  /path-is-inside@1.0.2:
    resolution: {integrity: sha512-DUWJr3+ULp4zXmol/SZkFf3JGsS9/SIv+Y3Rt93/UjPpDpklB5f1er4O3POIbUuUJ3FXgqte2Q7SrU6zAqwk8w==}
    dev: true

  /path-key@3.1.1:
    resolution: {integrity: sha512-ojmeN0qd+y0jszEtoY48r0Peq5dwMEkIlCOu6Q5f41lfkswXuKtYrhgoTpLnyIcHm24Uhqx+5Tqm2InSwLhE6Q==}
    engines: {node: '>=8'}
    dev: true

  /path-key@4.0.0:
    resolution: {integrity: sha512-haREypq7xkM7ErfgIyA0z+Bj4AGKlMSdlQE2jvJo6huWD1EdkKYV+G/T4nq0YEF2vgTT8kqMFKo1uHn950r4SQ==}
    engines: {node: '>=12'}
    dev: true

  /path-parse@1.0.7:
    resolution: {integrity: sha512-LDJzPVEEEPR+y48z93A0Ed0yXb8pAByGWo/k5YYdYgpY2/2EsOsksJrq7lOHxryrVOn1ejG6oAp8ahvOIQD8sw==}
    dev: true

  /path-scurry@1.10.1:
    resolution: {integrity: sha512-MkhCqzzBEpPvxxQ71Md0b1Kk51W01lrYvlMzSUaIzNsODdd7mqhiimSZlr+VegAz5Z6Vzt9Xg2ttE//XBhH3EQ==}
    engines: {node: '>=16 || 14 >=14.17'}
    dependencies:
      lru-cache: 10.1.0
      minipass: 7.0.4
    dev: true

  /path-to-regexp@2.2.1:
    resolution: {integrity: sha512-gu9bD6Ta5bwGrrU8muHzVOBFFREpp2iRkVfhBJahwJ6p6Xw20SjT0MxLnwkjOibQmGSYhiUnf2FLe7k+jcFmGQ==}
    dev: true

  /path-type@4.0.0:
    resolution: {integrity: sha512-gDKb8aZMDeD/tZWs9P6+q0J9Mwkdl6xMV8TjnGP3qJVJ06bdMgkbBlLU8IdfOsIsFz2BW1rNVT3XuNEl8zPAvw==}
    engines: {node: '>=8'}
    dev: true

  /pathe@1.1.1:
    resolution: {integrity: sha512-d+RQGp0MAYTIaDBIMmOfMwz3E+LOZnxx1HZd5R18mmCZY0QBlK0LDZfPc8FW8Ed2DlvsuE6PRjroDY+wg4+j/Q==}
    dev: true

  /pathval@1.1.1:
    resolution: {integrity: sha512-Dp6zGqpTdETdR63lehJYPeIOqpiNBNtc7BpWSLrOje7UaIsE5aY92r/AunQA7rsXvet3lrJ3JnZX29UPTKXyKQ==}
    dev: true

  /pend@1.2.0:
    resolution: {integrity: sha512-F3asv42UuXchdzt+xXqfW1OGlVBe+mxa2mqI0pg5yAHZPvFmY3Y6drSf/GQ1A86WgWEN9Kzh/WrgKa6iGcHXLg==}
    dev: true

  /picocolors@1.0.0:
    resolution: {integrity: sha512-1fygroTLlHu66zi26VoTDv8yRgm0Fccecssto+MhsZ0D/DGW2sm8E8AjW7NU5VVTRt5GxbeZ5qBuJr+HyLYkjQ==}

  /picomatch@2.3.1:
    resolution: {integrity: sha512-JU3teHTNjmE2VCGFzuY8EXzCDVwEqB2a8fsIvwaStHhAWJEeVd1o1QD80CU6+ZdEXXSLbSsuLwJjkCBWqRQUVA==}
    engines: {node: '>=8.6'}
    dev: true

  /pidtree@0.6.0:
    resolution: {integrity: sha512-eG2dWTVw5bzqGRztnHExczNxt5VGsE6OwTeCG3fdUf9KBsZzO3R5OIIIzWR+iZA0NtZ+RDVdaoE2dK1cn6jH4g==}
    engines: {node: '>=0.10'}
    hasBin: true
    dev: true

  /pkg-types@1.0.3:
    resolution: {integrity: sha512-nN7pYi0AQqJnoLPC9eHFQ8AcyaixBUOwvqc5TDnIKCMEE6I0y8P7OKA7fPexsXGCGxQDl/cmrLAp26LhcwxZ4A==}
    dependencies:
      jsonc-parser: 3.2.0
      mlly: 1.4.2
      pathe: 1.1.1
    dev: true

  /postcss-modules-extract-imports@3.0.0(postcss@8.4.33):
    resolution: {integrity: sha512-bdHleFnP3kZ4NYDhuGlVK+CMrQ/pqUm8bx/oGL93K6gVwiclvX5x0n76fYMKuIGKzlABOy13zsvqjb0f92TEXw==}
    engines: {node: ^10 || ^12 || >= 14}
    peerDependencies:
      postcss: ^8.1.0
    dependencies:
      postcss: 8.4.33
    dev: true

  /postcss-modules-local-by-default@4.0.3(postcss@8.4.33):
    resolution: {integrity: sha512-2/u2zraspoACtrbFRnTijMiQtb4GW4BvatjaG/bCjYQo8kLTdevCUlwuBHx2sCnSyrI3x3qj4ZK1j5LQBgzmwA==}
    engines: {node: ^10 || ^12 || >= 14}
    peerDependencies:
      postcss: ^8.1.0
    dependencies:
      icss-utils: 5.1.0(postcss@8.4.33)
      postcss: 8.4.33
      postcss-selector-parser: 6.0.15
      postcss-value-parser: 4.2.0
    dev: true

  /postcss-modules-scope@3.0.0(postcss@8.4.33):
    resolution: {integrity: sha512-hncihwFA2yPath8oZ15PZqvWGkWf+XUfQgUGamS4LqoP1anQLOsOJw0vr7J7IwLpoY9fatA2qiGUGmuZL0Iqlg==}
    engines: {node: ^10 || ^12 || >= 14}
    peerDependencies:
      postcss: ^8.1.0
    dependencies:
      postcss: 8.4.33
      postcss-selector-parser: 6.0.15
    dev: true

  /postcss-modules-values@4.0.0(postcss@8.4.33):
    resolution: {integrity: sha512-RDxHkAiEGI78gS2ofyvCsu7iycRv7oqw5xMWn9iMoR0N/7mf9D50ecQqUo5BZ9Zh2vH4bCUR/ktCqbB9m8vJjQ==}
    engines: {node: ^10 || ^12 || >= 14}
    peerDependencies:
      postcss: ^8.1.0
    dependencies:
      icss-utils: 5.1.0(postcss@8.4.33)
      postcss: 8.4.33
    dev: true

  /postcss-modules@6.0.0(postcss@8.4.33):
    resolution: {integrity: sha512-7DGfnlyi/ju82BRzTIjWS5C4Tafmzl3R79YP/PASiocj+aa6yYphHhhKUOEoXQToId5rgyFgJ88+ccOUydjBXQ==}
    peerDependencies:
      postcss: ^8.0.0
    dependencies:
      generic-names: 4.0.0
      icss-utils: 5.1.0(postcss@8.4.33)
      lodash.camelcase: 4.3.0
      postcss: 8.4.33
      postcss-modules-extract-imports: 3.0.0(postcss@8.4.33)
      postcss-modules-local-by-default: 4.0.3(postcss@8.4.33)
      postcss-modules-scope: 3.0.0(postcss@8.4.33)
      postcss-modules-values: 4.0.0(postcss@8.4.33)
      string-hash: 1.1.3
    dev: true

  /postcss-selector-parser@6.0.15:
    resolution: {integrity: sha512-rEYkQOMUCEMhsKbK66tbEU9QVIxbhN18YiniAwA7XQYTVBqrBy+P2p5JcdqsHgKM2zWylp8d7J6eszocfds5Sw==}
    engines: {node: '>=4'}
    dependencies:
      cssesc: 3.0.0
      util-deprecate: 1.0.2
    dev: true

  /postcss-value-parser@4.2.0:
    resolution: {integrity: sha512-1NNCs6uurfkVbeXG4S8JFT9t19m45ICnif8zWLd5oPSZ50QnwMfK+H3jv408d4jw/7Bttv5axS5IiHoLaVNHeQ==}
    dev: true

  /postcss@8.4.33:
    resolution: {integrity: sha512-Kkpbhhdjw2qQs2O2DGX+8m5OVqEcbB9HRBvuYM9pgrjEFUg30A9LmXNlTAUj4S9kgtGyrMbTzVjH7E+s5Re2yg==}
    engines: {node: ^10 || ^12 || >=14}
    dependencies:
      nanoid: 3.3.7
      picocolors: 1.0.0
      source-map-js: 1.0.2

  /prelude-ls@1.2.1:
    resolution: {integrity: sha512-vkcDPrRZo1QZLbn5RLGPpg/WmIQ65qoWWhcGKf/b5eplkkarX0m9z8ppCat4mlOqUsWpyNuYgO3VRyrYHSzX5g==}
    engines: {node: '>= 0.8.0'}
    dev: true

  /prettier@3.2.4:
    resolution: {integrity: sha512-FWu1oLHKCrtpO1ypU6J0SbK2d9Ckwysq6bHj/uaCP26DxrPpppCLQRGVuqAxSTvhF00AcvDRyYrLNW7ocBhFFQ==}
    engines: {node: '>=14'}
    hasBin: true
    dev: true

  /pretty-bytes@6.1.1:
    resolution: {integrity: sha512-mQUvGU6aUFQ+rNvTIAcZuWGRT9a6f6Yrg9bHs4ImKF+HZCEK+plBvnAZYSIQztknZF2qnzNtr6F8s0+IuptdlQ==}
    engines: {node: ^14.13.1 || >=16.0.0}
    dev: true

  /pretty-format@29.7.0:
    resolution: {integrity: sha512-Pdlw/oPxN+aXdmM9R00JVC9WVFoCLTKJvDVLgmJ+qAffBMxsV85l/Lu7sNx4zSzPyoL2euImuEwHhOXdEgNFZQ==}
    engines: {node: ^14.15.0 || ^16.10.0 || >=18.0.0}
    dependencies:
      '@jest/schemas': 29.6.3
      ansi-styles: 5.2.0
      react-is: 18.2.0
    dev: true

  /process-nextick-args@2.0.1:
    resolution: {integrity: sha512-3ouUOpQhtgrbOa17J7+uxOTpITYWaGP7/AhoR3+A+/1e9skrzelGi/dXzEYyvbxubEF6Wn2ypscTKiKJFFn1ag==}
    dev: false

  /progress@2.0.3:
    resolution: {integrity: sha512-7PiHtLll5LdnKIMw100I+8xJXR5gW2QwWYkT6iJva0bXitZKa/XMrSbdmg3r2Xnaidz9Qumd0VPaMrZlF9V9sA==}
    engines: {node: '>=0.4.0'}
    dev: true

  /promise@7.3.1:
    resolution: {integrity: sha512-nolQXZ/4L+bP/UGlkfaIujX9BKxGwmQ9OT4mOt5yvy8iK1h3wqTEJCijzGANTCCl9nWjY41juyAn2K3Q1hLLTg==}
    dependencies:
      asap: 2.0.6
    dev: true

  /proxy-agent@6.3.1:
    resolution: {integrity: sha512-Rb5RVBy1iyqOtNl15Cw/llpeLH8bsb37gM1FUfKQ+Wck6xHlbAhWGUFiTRHtkjqGTA5pSHz6+0hrPW/oECihPQ==}
    engines: {node: '>= 14'}
    dependencies:
      agent-base: 7.1.0
      debug: 4.3.4
      http-proxy-agent: 7.0.0
      https-proxy-agent: 7.0.2
      lru-cache: 7.18.3
      pac-proxy-agent: 7.0.1
      proxy-from-env: 1.1.0
      socks-proxy-agent: 8.0.2
    transitivePeerDependencies:
      - supports-color
    dev: true

  /proxy-from-env@1.1.0:
    resolution: {integrity: sha512-D+zkORCbA9f1tdWRK0RaCR3GPv50cMxcrz4X8k5LTSUD1Dkw47mKJEZQNunItRTkWwgtaUSo1RVFRIG9ZXiFYg==}
    dev: true

  /psl@1.9.0:
    resolution: {integrity: sha512-E/ZsdU4HLs/68gYzgGTkMicWTLPdAftJLfJFlLUAAKZGkStNU72sZjT66SnMDVOfOWY/YAoiD7Jxa9iHvngcag==}
    dev: true

  /pug-attrs@3.0.0:
    resolution: {integrity: sha512-azINV9dUtzPMFQktvTXciNAfAuVh/L/JCl0vtPCwvOA21uZrC08K/UnmrL+SXGEVc1FwzjW62+xw5S/uaLj6cA==}
    dependencies:
      constantinople: 4.0.1
      js-stringify: 1.0.2
      pug-runtime: 3.0.1
    dev: true

  /pug-code-gen@3.0.2:
    resolution: {integrity: sha512-nJMhW16MbiGRiyR4miDTQMRWDgKplnHyeLvioEJYbk1RsPI3FuA3saEP8uwnTb2nTJEKBU90NFVWJBk4OU5qyg==}
    dependencies:
      constantinople: 4.0.1
      doctypes: 1.1.0
      js-stringify: 1.0.2
      pug-attrs: 3.0.0
      pug-error: 2.0.0
      pug-runtime: 3.0.1
      void-elements: 3.1.0
      with: 7.0.2
    dev: true

  /pug-error@2.0.0:
    resolution: {integrity: sha512-sjiUsi9M4RAGHktC1drQfCr5C5eriu24Lfbt4s+7SykztEOwVZtbFk1RRq0tzLxcMxMYTBR+zMQaG07J/btayQ==}
    dev: true

  /pug-filters@4.0.0:
    resolution: {integrity: sha512-yeNFtq5Yxmfz0f9z2rMXGw/8/4i1cCFecw/Q7+D0V2DdtII5UvqE12VaZ2AY7ri6o5RNXiweGH79OCq+2RQU4A==}
    dependencies:
      constantinople: 4.0.1
      jstransformer: 1.0.0
      pug-error: 2.0.0
      pug-walk: 2.0.0
      resolve: 1.22.8
    dev: true

  /pug-lexer@5.0.1:
    resolution: {integrity: sha512-0I6C62+keXlZPZkOJeVam9aBLVP2EnbeDw3An+k0/QlqdwH6rv8284nko14Na7c0TtqtogfWXcRoFE4O4Ff20w==}
    dependencies:
      character-parser: 2.2.0
      is-expression: 4.0.0
      pug-error: 2.0.0
    dev: true

  /pug-linker@4.0.0:
    resolution: {integrity: sha512-gjD1yzp0yxbQqnzBAdlhbgoJL5qIFJw78juN1NpTLt/mfPJ5VgC4BvkoD3G23qKzJtIIXBbcCt6FioLSFLOHdw==}
    dependencies:
      pug-error: 2.0.0
      pug-walk: 2.0.0
    dev: true

  /pug-load@3.0.0:
    resolution: {integrity: sha512-OCjTEnhLWZBvS4zni/WUMjH2YSUosnsmjGBB1An7CsKQarYSWQ0GCVyd4eQPMFJqZ8w9xgs01QdiZXKVjk92EQ==}
    dependencies:
      object-assign: 4.1.1
      pug-walk: 2.0.0
    dev: true

  /pug-parser@6.0.0:
    resolution: {integrity: sha512-ukiYM/9cH6Cml+AOl5kETtM9NR3WulyVP2y4HOU45DyMim1IeP/OOiyEWRr6qk5I5klpsBnbuHpwKmTx6WURnw==}
    dependencies:
      pug-error: 2.0.0
      token-stream: 1.0.0
    dev: true

  /pug-runtime@3.0.1:
    resolution: {integrity: sha512-L50zbvrQ35TkpHwv0G6aLSuueDRwc/97XdY8kL3tOT0FmhgG7UypU3VztfV/LATAvmUfYi4wNxSajhSAeNN+Kg==}
    dev: true

  /pug-strip-comments@2.0.0:
    resolution: {integrity: sha512-zo8DsDpH7eTkPHCXFeAk1xZXJbyoTfdPlNR0bK7rpOMuhBYb0f5qUVCO1xlsitYd3w5FQTK7zpNVKb3rZoUrrQ==}
    dependencies:
      pug-error: 2.0.0
    dev: true

  /pug-walk@2.0.0:
    resolution: {integrity: sha512-yYELe9Q5q9IQhuvqsZNwA5hfPkMJ8u92bQLIMcsMxf/VADjNtEYptU+inlufAFYcWdHlwNfZOEnOOQrZrcyJCQ==}
    dev: true

  /pug@3.0.2:
    resolution: {integrity: sha512-bp0I/hiK1D1vChHh6EfDxtndHji55XP/ZJKwsRqrz6lRia6ZC2OZbdAymlxdVFwd1L70ebrVJw4/eZ79skrIaw==}
    dependencies:
      pug-code-gen: 3.0.2
      pug-filters: 4.0.0
      pug-lexer: 5.0.1
      pug-linker: 4.0.0
      pug-load: 3.0.0
      pug-parser: 6.0.0
      pug-runtime: 3.0.1
      pug-strip-comments: 2.0.0
    dev: true

  /pump@3.0.0:
    resolution: {integrity: sha512-LwZy+p3SFs1Pytd/jYct4wpv49HiYCqd9Rlc5ZVdk0V+8Yzv6jR5Blk3TRmPL1ft69TxP0IMZGJ+WPFU2BFhww==}
    dependencies:
      end-of-stream: 1.4.4
      once: 1.4.0
    dev: true

  /punycode@1.4.1:
    resolution: {integrity: sha512-jmYNElW7yvO7TV33CjSmvSiE2yco3bV2czu/OzDKdMNVZQWfxCblURLhf+47syQRBntjfLdd/H0egrzIG+oaFQ==}
    dev: true

  /punycode@2.3.1:
    resolution: {integrity: sha512-vYt7UD1U9Wg6138shLtLOvdAu+8DsC/ilFtEVHcH+wydcSpNE20AfSOduf6MkRFahL5FY7X1oU7nKVZFtfq8Fg==}
    engines: {node: '>=6'}
    dev: true

  /puppeteer-core@21.11.0:
    resolution: {integrity: sha512-ArbnyA3U5SGHokEvkfWjW+O8hOxV1RSJxOgriX/3A4xZRqixt9ZFHD0yPgZQF05Qj0oAqi8H/7stDorjoHY90Q==}
    engines: {node: '>=16.13.2'}
    dependencies:
      '@puppeteer/browsers': 1.9.1
      chromium-bidi: 0.5.8(devtools-protocol@0.0.1232444)
      cross-fetch: 4.0.0
      debug: 4.3.4
      devtools-protocol: 0.0.1232444
      ws: 8.16.0
    transitivePeerDependencies:
      - bufferutil
      - encoding
      - supports-color
      - utf-8-validate
    dev: true

  /puppeteer@21.11.0(typescript@5.2.2):
    resolution: {integrity: sha512-9jTHuYe22TD3sNxy0nEIzC7ZrlRnDgeX3xPkbS7PnbdwYjl2o/z/YuCrRBwezdKpbTDTJ4VqIggzNyeRcKq3cg==}
    engines: {node: '>=16.13.2'}
    hasBin: true
    requiresBuild: true
    dependencies:
      '@puppeteer/browsers': 1.9.1
      cosmiconfig: 9.0.0(typescript@5.2.2)
      puppeteer-core: 21.11.0
    transitivePeerDependencies:
      - bufferutil
      - encoding
      - supports-color
      - typescript
      - utf-8-validate
    dev: true

  /querystringify@2.2.0:
    resolution: {integrity: sha512-FIqgj2EUvTa7R50u0rGsyTftzjYmv/a3hO345bZNrqabNqjtgiDMgmo4mkUjd+nzU5oF3dClKqFIPUKybUyqoQ==}
    dev: true

  /queue-microtask@1.2.3:
    resolution: {integrity: sha512-NuaNSa6flKT5JaSYQzJok04JzTL1CA6aGhv5rfLW3PgqA+M2ChpZQnAC8h8i4ZFkBS8X5RqkDBHA7r4hej3K9A==}
    dev: true

  /queue-tick@1.0.1:
    resolution: {integrity: sha512-kJt5qhMxoszgU/62PLP1CJytzd2NKetjSRnyuj31fDd3Rlcz3fzlFdFLD1SItunPwyqEOkca6GbV612BWfaBag==}
    dev: true

  /randombytes@2.1.0:
    resolution: {integrity: sha512-vYl3iOX+4CKUWuxGi9Ukhie6fsqXqS9FE2Zaic4tNFD2N2QQaXOMFbuKK4QmDHC0JO6B1Zp41J0LpT0oR68amQ==}
    dependencies:
      safe-buffer: 5.2.1
    dev: true

  /range-parser@1.2.0:
    resolution: {integrity: sha512-kA5WQoNVo4t9lNx2kQNFCxKeBl5IbbSNBl1M/tLkw9WCn+hxNBAW5Qh8gdhs63CJnhjJ2zQWFoqPJP2sK1AV5A==}
    engines: {node: '>= 0.6'}
    dev: true

  /rc@1.2.8:
    resolution: {integrity: sha512-y3bGgqKj3QBdxLbLkomlohkvsA8gdAiUQlSBJnBhfn+BPxg4bc62d8TcBW15wavDfgexCgccckhcZvywyQYPOw==}
    hasBin: true
    dependencies:
      deep-extend: 0.6.0
      ini: 1.3.8
      minimist: 1.2.8
      strip-json-comments: 2.0.1
    dev: true

  /react-is@18.2.0:
    resolution: {integrity: sha512-xWGDIW6x921xtzPkhiULtthJHoJvBbF3q26fzloPCK0hsvxtPVelvftw3zjbHWSkR2km9Z+4uxbDDK/6Zw9B8w==}
    dev: true

  /read-package-json-fast@3.0.2:
    resolution: {integrity: sha512-0J+Msgym3vrLOUB3hzQCuZHII0xkNGCtz/HJH9xZshwv9DbDwkw1KaE3gx/e2J5rpEY5rtOy6cyhKOPrkP7FZw==}
    engines: {node: ^14.17.0 || ^16.13.0 || >=18.0.0}
    dependencies:
      json-parse-even-better-errors: 3.0.0
      npm-normalize-package-bin: 3.0.1
    dev: true

  /read-pkg-up@10.1.0:
    resolution: {integrity: sha512-aNtBq4jR8NawpKJQldrQcSW9y/d+KWH4v24HWkHljOZ7H0av+YTGANBzRh9A5pw7v/bLVsLVPpOhJ7gHNVy8lA==}
    engines: {node: '>=16'}
    dependencies:
      find-up: 6.3.0
      read-pkg: 8.1.0
      type-fest: 4.5.0
    dev: true

  /read-pkg@8.1.0:
    resolution: {integrity: sha512-PORM8AgzXeskHO/WEv312k9U03B8K9JSiWF/8N9sUuFjBa+9SF2u6K7VClzXwDXab51jCd8Nd36CNM+zR97ScQ==}
    engines: {node: '>=16'}
    dependencies:
      '@types/normalize-package-data': 2.4.3
      normalize-package-data: 6.0.0
      parse-json: 7.1.0
      type-fest: 4.5.0
    dev: true

  /readable-stream@2.3.8:
    resolution: {integrity: sha512-8p0AUk4XODgIewSi0l8Epjs+EVnWiK7NoDIEGU0HhE7+ZyY8D1IMY7odu5lRrFXGg71L15KG8QrPmum45RTtdA==}
    dependencies:
      core-util-is: 1.0.3
      inherits: 2.0.4
      isarray: 1.0.0
      process-nextick-args: 2.0.1
      safe-buffer: 5.1.2
      string_decoder: 1.1.1
      util-deprecate: 1.0.2
    dev: false

  /readdirp@3.6.0:
    resolution: {integrity: sha512-hOS089on8RduqdbhvQ5Z37A0ESjsqz6qnRcffsMU3495FuTdqSm+7bhJ29JvIOsBDEEnan5DPu9t3To9VRlMzA==}
    engines: {node: '>=8.10.0'}
    dependencies:
      picomatch: 2.3.1
    dev: true

  /registry-auth-token@3.3.2:
    resolution: {integrity: sha512-JL39c60XlzCVgNrO+qq68FoNb56w/m7JYvGR2jT5iR1xBrUA3Mfx5Twk5rqTThPmQKMWydGmq8oFtDlxfrmxnQ==}
    dependencies:
      rc: 1.2.8
      safe-buffer: 5.2.1
    dev: true

  /registry-url@3.1.0:
    resolution: {integrity: sha512-ZbgR5aZEdf4UKZVBPYIgaglBmSF2Hi94s2PcIHhRGFjKYu+chjJdYfHn4rt3hB6eCKLJ8giVIIfgMa1ehDfZKA==}
    engines: {node: '>=0.10.0'}
    dependencies:
      rc: 1.2.8
    dev: true

  /require-directory@2.1.1:
    resolution: {integrity: sha512-fGxEI7+wsG9xrvdjsrlmL22OMTTiHRwAMroiEeMgq8gzoLC/PQr7RsRDSTLUg/bZAZtF+TVIkHc6/4RIKrui+Q==}
    engines: {node: '>=0.10.0'}
    dev: true

  /require-from-string@2.0.2:
    resolution: {integrity: sha512-Xf0nWe6RseziFMu+Ap9biiUbmplq6S9/p+7w7YXP/JBHhrUDDUhwa+vANyubuqfZWTveU//DYVGsDG7RKL/vEw==}
    engines: {node: '>=0.10.0'}
    dev: true

  /requires-port@1.0.0:
    resolution: {integrity: sha512-KigOCHcocU3XODJxsu8i/j8T9tzT4adHiecwORRQ0ZZFcp7ahwXuRU1m+yuO90C5ZUyGeGfocHDI14M3L3yDAQ==}
    dev: true

  /resolve-from@4.0.0:
    resolution: {integrity: sha512-pb/MYmXstAkysRFx8piNI1tGFNQIFA3vkE3Gq4EuA1dF6gHp/+vgZqsCGJapvy8N3Q+4o7FwvquPJcnZ7RYy4g==}
    engines: {node: '>=4'}
    dev: true

  /resolve-pkg-maps@1.0.0:
    resolution: {integrity: sha512-seS2Tj26TBVOC2NIc2rOe2y2ZO7efxITtLZcGSOnHHNOQ7CkiUBfw0Iw2ck6xkIhPwLhKNLS8BO+hEpngQlqzw==}
    dev: true

  /resolve@1.22.8:
    resolution: {integrity: sha512-oKWePCxqpd6FlLvGV1VU0x7bkPmmCNolxzjMf4NczoDnQcIWrAF+cPtZn5i6n+RfD2d9i0tzpKnG6Yk168yIyw==}
    hasBin: true
    dependencies:
      is-core-module: 2.13.1
      path-parse: 1.0.7
      supports-preserve-symlinks-flag: 1.0.0
    dev: true

  /restore-cursor@4.0.0:
    resolution: {integrity: sha512-I9fPXU9geO9bHOt9pHHOhOkYerIMsmVaWB0rA2AI9ERh/+x/i7MV5HKBNrg+ljO5eoPVgCcnFuRjJ9uH6I/3eg==}
    engines: {node: ^12.20.0 || ^14.13.1 || >=16.0.0}
    dependencies:
      onetime: 5.1.2
      signal-exit: 3.0.7
    dev: true

  /reusify@1.0.4:
    resolution: {integrity: sha512-U9nH88a3fc/ekCF1l0/UP1IosiuIjyTh7hBvXVMHYgVcfGvt897Xguj2UOLDeI5BG2m7/uwyaLVT6fbtCwTyzw==}
    engines: {iojs: '>=1.0.0', node: '>=0.10.0'}
    dev: true

  /rfdc@1.3.0:
    resolution: {integrity: sha512-V2hovdzFbOi77/WajaSMXk2OLm+xNIeQdMMuB7icj7bk6zi2F8GGAxigcnDFpJHbNyNcgyJDiP+8nOrY5cZGrA==}
    dev: true

  /rimraf@3.0.2:
    resolution: {integrity: sha512-JZkJMZkAGFFPP2YqXZXPbMlMBgsxzE8ILs4lMIX/2o0L9UBw9O/Y3o6wFw/i9YLapcUJWwqbi3kdxIPdC62TIA==}
    hasBin: true
    dependencies:
      glob: 7.2.3
    dev: true

  /rimraf@5.0.5:
    resolution: {integrity: sha512-CqDakW+hMe/Bz202FPEymy68P+G50RfMQK+Qo5YUqc9SPipvbGjCGKd0RSKEelbsfQuw3g5NZDSrlZZAJurH1A==}
    engines: {node: '>=14'}
    hasBin: true
    dependencies:
      glob: 10.3.10
    dev: true

  /rollup-plugin-dts@6.1.0(rollup@4.9.2)(typescript@5.2.2):
    resolution: {integrity: sha512-ijSCPICkRMDKDLBK9torss07+8dl9UpY9z1N/zTeA1cIqdzMlpkV3MOOC7zukyvQfDyxa1s3Dl2+DeiP/G6DOw==}
    engines: {node: '>=16'}
    peerDependencies:
      rollup: ^3.29.4 || ^4
      typescript: ^4.5 || ^5.0
    dependencies:
      magic-string: 0.30.7
      rollup: 4.9.2
      typescript: 5.2.2
    optionalDependencies:
      '@babel/code-frame': 7.23.5
    dev: true

  /rollup-plugin-esbuild@6.1.1(esbuild@0.20.0)(rollup@4.9.2):
    resolution: {integrity: sha512-CehMY9FAqJD5OUaE/Mi1r5z0kNeYxItmRO2zG4Qnv2qWKF09J2lTy5GUzjJR354ZPrLkCj4fiBN41lo8PzBUhw==}
    engines: {node: '>=14.18.0'}
    peerDependencies:
      esbuild: '>=0.18.0'
      rollup: ^1.20.0 || ^2.0.0 || ^3.0.0 || ^4.0.0
    dependencies:
      '@rollup/pluginutils': 5.0.5(rollup@4.9.2)
      debug: 4.3.4
      es-module-lexer: 1.3.1
      esbuild: 0.20.0
      get-tsconfig: 4.7.2
      rollup: 4.9.2
    transitivePeerDependencies:
      - supports-color
    dev: true

  /rollup-plugin-polyfill-node@0.13.0(rollup@4.9.2):
    resolution: {integrity: sha512-FYEvpCaD5jGtyBuBFcQImEGmTxDTPbiHjJdrYIp+mFIwgXiXabxvKUK7ZT9P31ozu2Tqm9llYQMRWsfvTMTAOw==}
    peerDependencies:
      rollup: ^1.20.0 || ^2.0.0 || ^3.0.0 || ^4.0.0
    dependencies:
      '@rollup/plugin-inject': 5.0.5(rollup@4.9.2)
      rollup: 4.9.2
    dev: true

  /rollup@4.9.2:
    resolution: {integrity: sha512-66RB8OtFKUTozmVEh3qyNfH+b+z2RXBVloqO2KCC/pjFaGaHtxP9fVfOQKPSGXg2mElmjmxjW/fZ7iKrEpMH5Q==}
    engines: {node: '>=18.0.0', npm: '>=8.0.0'}
    hasBin: true
    optionalDependencies:
      '@rollup/rollup-android-arm-eabi': 4.9.2
      '@rollup/rollup-android-arm64': 4.9.2
      '@rollup/rollup-darwin-arm64': 4.9.2
      '@rollup/rollup-darwin-x64': 4.9.2
      '@rollup/rollup-linux-arm-gnueabihf': 4.9.2
      '@rollup/rollup-linux-arm64-gnu': 4.9.2
      '@rollup/rollup-linux-arm64-musl': 4.9.2
      '@rollup/rollup-linux-riscv64-gnu': 4.9.2
      '@rollup/rollup-linux-x64-gnu': 4.9.2
      '@rollup/rollup-linux-x64-musl': 4.9.2
      '@rollup/rollup-win32-arm64-msvc': 4.9.2
      '@rollup/rollup-win32-ia32-msvc': 4.9.2
      '@rollup/rollup-win32-x64-msvc': 4.9.2
      fsevents: 2.3.3
    dev: true

  /rrweb-cssom@0.6.0:
    resolution: {integrity: sha512-APM0Gt1KoXBz0iIkkdB/kfvGOwC4UuJFeG/c+yV7wSc7q96cG/kJ0HiYCnzivD9SB53cLV1MlHFNfOuPaadYSw==}
    dev: true

  /run-applescript@5.0.0:
    resolution: {integrity: sha512-XcT5rBksx1QdIhlFOCtgZkB99ZEouFZ1E2Kc2LHqNW13U3/74YGdkQRmThTwxy4QIyookibDKYZOPqX//6BlAg==}
    engines: {node: '>=12'}
    dependencies:
      execa: 5.1.1
    dev: true

  /run-parallel@1.2.0:
    resolution: {integrity: sha512-5l4VyZR86LZ/lDxZTR6jqL8AFE2S0IFLMP26AbjsLVADxHdhB/c0GUsH+y39UfCi3dzz8OlQuPmnaJOMoDHQBA==}
    dependencies:
      queue-microtask: 1.2.3
    dev: true

  /safe-buffer@5.1.2:
    resolution: {integrity: sha512-Gd2UZBJDkXlY7GbJxfsE8/nvKkUEU1G38c1siN6QP6a9PT9MmHB8GnpscSmMJSoF8LOIrt8ud/wPtojys4G6+g==}

  /safe-buffer@5.2.1:
    resolution: {integrity: sha512-rp3So07KcdmmKbGvgaNxQSJr7bGVSVk5S9Eq1F+ppbRo70+YeaDxkw5Dd8NPN+GD6bjnYm2VuPuCXmpuYvmCXQ==}
    dev: true

  /safer-buffer@2.1.2:
    resolution: {integrity: sha512-YZo3K82SD7Riyi0E1EQPojLz7kpepnSQI9IyPbHHg1XXXevb5dJI7tpyN2ADxGcQbHG7vcyRHk0cbwqcQriUtg==}
    dev: true

  /sass@1.70.0:
    resolution: {integrity: sha512-uUxNQ3zAHeAx5nRFskBnrWzDUJrrvpCPD5FNAoRvTi0WwremlheES3tg+56PaVtCs5QDRX5CBLxxKMDJMEa1WQ==}
    engines: {node: '>=14.0.0'}
    hasBin: true
    dependencies:
      chokidar: 3.5.3
      immutable: 4.3.4
      source-map-js: 1.0.2
    dev: true

  /saxes@6.0.0:
    resolution: {integrity: sha512-xAg7SOnEhrm5zI3puOOKyy1OMcMlIJZYNJY7xLBwSze0UjhPLnWfj2GF2EpT0jmzaJKIWKHLsaSSajf35bcYnA==}
    engines: {node: '>=v12.22.7'}
    dependencies:
      xmlchars: 2.2.0
    dev: true

  /semver@6.3.1:
    resolution: {integrity: sha512-BR7VvDCVHO+q2xBEWskxS6DJE1qRnb7DxzUrogb71CWoSficBxYsiAGd+Kl0mmq/MprG9yArRkyrQxTO6XjMzA==}
    hasBin: true
    dev: true

  /semver@7.5.4:
    resolution: {integrity: sha512-1bCSESV6Pv+i21Hvpxp3Dx+pSD8lIPt8uVjRrxAUt/nbswYc+tK6Y2btiULjd4+fnq15PX+nqQDC7Oft7WkwcA==}
    engines: {node: '>=10'}
    hasBin: true
    dependencies:
      lru-cache: 6.0.0
    dev: true

  /serialize-javascript@6.0.1:
    resolution: {integrity: sha512-owoXEFjWRllis8/M1Q+Cw5k8ZH40e3zhp/ovX+Xr/vi1qj6QesbyXXViFbpNvWvPNAD62SutwEXavefrLJWj7w==}
    dependencies:
      randombytes: 2.1.0
    dev: true

  /serve-handler@6.1.5:
    resolution: {integrity: sha512-ijPFle6Hwe8zfmBxJdE+5fta53fdIY0lHISJvuikXB3VYFafRjMRpOffSPvCYsbKyBA7pvy9oYr/BT1O3EArlg==}
    dependencies:
      bytes: 3.0.0
      content-disposition: 0.5.2
      fast-url-parser: 1.1.3
      mime-types: 2.1.18
      minimatch: 3.1.2
      path-is-inside: 1.0.2
      path-to-regexp: 2.2.1
      range-parser: 1.2.0
    dev: true

  /serve@14.2.1:
    resolution: {integrity: sha512-48er5fzHh7GCShLnNyPBRPEjs2I6QBozeGr02gaacROiyS/8ARADlj595j39iZXAqBbJHH/ivJJyPRWY9sQWZA==}
    engines: {node: '>= 14'}
    hasBin: true
    dependencies:
      '@zeit/schemas': 2.29.0
      ajv: 8.11.0
      arg: 5.0.2
      boxen: 7.0.0
      chalk: 5.0.1
      chalk-template: 0.4.0
      clipboardy: 3.0.0
      compression: 1.7.4
      is-port-reachable: 4.0.0
      serve-handler: 6.1.5
      update-check: 1.5.4
    transitivePeerDependencies:
      - supports-color
    dev: true

  /set-function-length@1.1.1:
    resolution: {integrity: sha512-VoaqjbBJKiWtg4yRcKBQ7g7wnGnLV3M8oLvVWwOk2PdYY6PEFegR1vezXR0tw6fZGF9csVakIRjrJiy2veSBFQ==}
    engines: {node: '>= 0.4'}
    dependencies:
      define-data-property: 1.1.1
      get-intrinsic: 1.2.1
      gopd: 1.0.1
      has-property-descriptors: 1.0.0
    dev: true

  /setimmediate@1.0.5:
    resolution: {integrity: sha512-MATJdZp8sLqDl/68LfQmbP8zKPLQNV6BIZoIgrscFDQ+RsvK/BxeDQOgyxKKoh0y/8h3BqVFnCqQ/gd+reiIXA==}
    dev: false

  /shebang-command@2.0.0:
    resolution: {integrity: sha512-kHxr2zZpYtdmrN1qDjrrX/Z1rR1kG8Dx+gkpK1G4eXmvXswmcE1hTWBWYUzlraYw1/yZp6YuDY77YtvbN0dmDA==}
    engines: {node: '>=8'}
    dependencies:
      shebang-regex: 3.0.0
    dev: true

  /shebang-regex@3.0.0:
    resolution: {integrity: sha512-7++dFhtcx3353uBaq8DDR4NuxBetBzC7ZQOhmTQInHEd6bSrXdiEyzCvG07Z44UYdLShWUyXt5M/yhz8ekcb1A==}
    engines: {node: '>=8'}
    dev: true

  /shell-quote@1.8.1:
    resolution: {integrity: sha512-6j1W9l1iAs/4xYBI1SYOVZyFcCis9b4KCLQ8fgAGG07QvzaRLVVRQvAy85yNmmZSjYjg4MWh4gNvlPujU/5LpA==}
    dev: true

  /siginfo@2.0.0:
    resolution: {integrity: sha512-ybx0WO1/8bSBLEWXZvEd7gMW3Sn3JFlW3TvX1nREbDLRNQNaeNN8WK0meBwPdAaOI7TtRRRJn/Es1zhrrCHu7g==}
    dev: true

  /signal-exit@3.0.7:
    resolution: {integrity: sha512-wnD2ZE+l+SPC/uoS0vXeE9L1+0wuaMqKlfz9AMUo38JsyLSBWSFcHR1Rri62LZc12vLr1gb3jl7iwQhgwpAbGQ==}
    dev: true

  /signal-exit@4.1.0:
    resolution: {integrity: sha512-bzyZ1e88w9O1iNJbKnOlvYTrWPDl46O1bG0D3XInv+9tkPrxrN8jUUTiFlDkkmKWgn1M6CfIA13SuGqOa9Korw==}
    engines: {node: '>=14'}
    dev: true

  /simple-git-hooks@2.9.0:
    resolution: {integrity: sha512-waSQ5paUQtyGC0ZxlHmcMmD9I1rRXauikBwX31bX58l5vTOhCEcBC5Bi+ZDkPXTjDnZAF8TbCqKBY+9+sVPScw==}
    hasBin: true
    requiresBuild: true
    dev: true

  /sirv@2.0.3:
    resolution: {integrity: sha512-O9jm9BsID1P+0HOi81VpXPoDxYP374pkOLzACAoyUQ/3OUVndNpsz6wMnY2z+yOxzbllCKZrM+9QrWsv4THnyA==}
    engines: {node: '>= 10'}
    dependencies:
      '@polka/url': 1.0.0-next.23
      mrmime: 1.0.1
      totalist: 3.0.1
    dev: true

  /sirv@2.0.4:
    resolution: {integrity: sha512-94Bdh3cC2PKrbgSOUqTiGPWVZeSiXfKOVZNJniWoqrWrRkB1CJzBU3NEbiTsPcYy1lDsANA/THzS+9WBiy5nfQ==}
    engines: {node: '>= 10'}
    dependencies:
      '@polka/url': 1.0.0-next.24
      mrmime: 2.0.0
      totalist: 3.0.1
    dev: true

  /slash@3.0.0:
    resolution: {integrity: sha512-g9Q1haeby36OSStwb4ntCGGGaKsaVSjQ68fBxoQcutl5fS1vuY18H3wSt3jFyFtrkx+Kz0V1G85A4MyAdDMi2Q==}
    engines: {node: '>=8'}
    dev: true

  /slash@4.0.0:
    resolution: {integrity: sha512-3dOsAHXXUkQTpOYcoAxLIorMTp4gIQr5IW3iVb7A7lFIp0VHhnynm9izx6TssdrIcVIESAlVjtnO2K8bg+Coew==}
    engines: {node: '>=12'}
    dev: true

  /slice-ansi@5.0.0:
    resolution: {integrity: sha512-FC+lgizVPfie0kkhqUScwRu1O/lF6NOgJmlCgK+/LYxDCTk8sGelYaHDhFcDN+Sn3Cv+3VSa4Byeo+IMCzpMgQ==}
    engines: {node: '>=12'}
    dependencies:
      ansi-styles: 6.2.1
      is-fullwidth-code-point: 4.0.0
    dev: true

  /slice-ansi@7.1.0:
    resolution: {integrity: sha512-bSiSngZ/jWeX93BqeIAbImyTbEihizcwNjFoRUIY/T1wWQsfsm2Vw1agPKylXvQTU7iASGdHhyqRlqQzfz+Htg==}
    engines: {node: '>=18'}
    dependencies:
      ansi-styles: 6.2.1
      is-fullwidth-code-point: 5.0.0
    dev: true

  /smart-buffer@4.2.0:
    resolution: {integrity: sha512-94hK0Hh8rPqQl2xXc3HsaBoOXKV20MToPkcXvwbISWLEs+64sBq5kFgn2kJDHb1Pry9yrP0dxrCI9RRci7RXKg==}
    engines: {node: '>= 6.0.0', npm: '>= 3.0.0'}
    dev: true

  /smob@1.4.1:
    resolution: {integrity: sha512-9LK+E7Hv5R9u4g4C3p+jjLstaLe11MDsL21UpYaCNmapvMkYhqCV4A/f/3gyH8QjMyh6l68q9xC85vihY9ahMQ==}
    dev: true

  /socks-proxy-agent@8.0.2:
    resolution: {integrity: sha512-8zuqoLv1aP/66PHF5TqwJ7Czm3Yv32urJQHrVyhD7mmA6d61Zv8cIXQYPTWwmg6qlupnPvs/QKDmfa4P/qct2g==}
    engines: {node: '>= 14'}
    dependencies:
      agent-base: 7.1.0
      debug: 4.3.4
      socks: 2.7.1
    transitivePeerDependencies:
      - supports-color
    dev: true

  /socks@2.7.1:
    resolution: {integrity: sha512-7maUZy1N7uo6+WVEX6psASxtNlKaNVMlGQKkG/63nEDdLOWNbiUMoLK7X4uYoLhQstau72mLgfEWcXcwsaHbYQ==}
    engines: {node: '>= 10.13.0', npm: '>= 3.0.0'}
    dependencies:
      ip: 2.0.0
      smart-buffer: 4.2.0
    dev: true

  /source-map-js@1.0.2:
    resolution: {integrity: sha512-R0XvVJ9WusLiqTCEiGCmICCMplcCkIwwR11mOSD9CR5u+IXYdiseeEuXCVAjS54zqwkLcPNnmU4OeJ6tUrWhDw==}
    engines: {node: '>=0.10.0'}

  /source-map-support@0.5.21:
    resolution: {integrity: sha512-uBHU3L3czsIyYXKX88fdrGovxdSCoTGDRZ6SYXtSRxLZUzHg5P/66Ht6uoUlHu9EZod+inXhKo3qQgwXUT/y1w==}
    dependencies:
      buffer-from: 1.1.2
      source-map: 0.6.1
    dev: true

  /source-map@0.6.1:
    resolution: {integrity: sha512-UjgapumWlbMhkBgzT7Ykc5YXUT46F0iKu8SGXq0bcwP5dz/h0Plj6enJqjz1Zbq2l5WaqYnrVbwWOWMyF3F47g==}
    engines: {node: '>=0.10.0'}
    dev: true

  /spdx-correct@3.2.0:
    resolution: {integrity: sha512-kN9dJbvnySHULIluDHy32WHRUu3Og7B9sbY7tsFLctQkIqnMh3hErYgdMjTYuqmcXX+lK5T1lnUt3G7zNswmZA==}
    dependencies:
      spdx-expression-parse: 3.0.1
      spdx-license-ids: 3.0.16
    dev: true

  /spdx-exceptions@2.3.0:
    resolution: {integrity: sha512-/tTrYOC7PPI1nUAgx34hUpqXuyJG+DTHJTnIULG4rDygi4xu/tfgmq1e1cIRwRzwZgo4NLySi+ricLkZkw4i5A==}
    dev: true

  /spdx-expression-parse@3.0.1:
    resolution: {integrity: sha512-cbqHunsQWnJNE6KhVSMsMeH5H/L9EpymbzqTQ3uLwNCLZ1Q481oWaofqH7nO6V07xlXwY6PhQdQ2IedWx/ZK4Q==}
    dependencies:
      spdx-exceptions: 2.3.0
      spdx-license-ids: 3.0.16
    dev: true

  /spdx-license-ids@3.0.16:
    resolution: {integrity: sha512-eWN+LnM3GR6gPu35WxNgbGl8rmY1AEmoMDvL/QD6zYmPWgywxWqJWNdLGT+ke8dKNWrcYgYjPpG5gbTfghP8rw==}
    dev: true

  /split2@4.2.0:
    resolution: {integrity: sha512-UcjcJOWknrNkF6PLX83qcHM6KHgVKNkV62Y8a5uYDVv9ydGQVwAHMKqHdJje1VTWpljG0WYpCDhrCdAOYH4TWg==}
    engines: {node: '>= 10.x'}
    dev: true

  /stackback@0.0.2:
    resolution: {integrity: sha512-1XMJE5fQo1jGH6Y/7ebnwPOBEkIEnT4QF32d5R1+VXdXveM0IBMJt8zfaxX1P3QhVwrYe+576+jkANtSS2mBbw==}
    dev: true

  /std-env@3.6.0:
    resolution: {integrity: sha512-aFZ19IgVmhdB2uX599ve2kE6BIE3YMnQ6Gp6BURhW/oIzpXGKr878TQfAQZn1+i0Flcc/UKUy1gOlcfaUBCryg==}
    dev: true

  /streamx@2.15.1:
    resolution: {integrity: sha512-fQMzy2O/Q47rgwErk/eGeLu/roaFWV0jVsogDmrszM9uIw8L5OA+t+V93MgYlufNptfjmYR1tOMWhei/Eh7TQA==}
    dependencies:
      fast-fifo: 1.3.2
      queue-tick: 1.0.1
    dev: true

  /string-argv@0.3.2:
    resolution: {integrity: sha512-aqD2Q0144Z+/RqG52NeHEkZauTAUWJO8c6yTftGJKO3Tja5tUgIfmIl6kExvhtxSDP7fXB6DvzkfMpCd/F3G+Q==}
    engines: {node: '>=0.6.19'}
    dev: true

  /string-hash@1.1.3:
    resolution: {integrity: sha512-kJUvRUFK49aub+a7T1nNE66EJbZBMnBgoC1UbCZ5n6bsZKBRga4KgBRTMn/pFkeCZSYtNeSyMxPDM0AXWELk2A==}
    dev: true

  /string-width@4.2.3:
    resolution: {integrity: sha512-wKyQRQpjJ0sIp62ErSZdGsjMJWsap5oRNihHhu6G7JVO/9jIB6UyevL+tXuOqrng8j/cxKTWyWUwvSTriiZz/g==}
    engines: {node: '>=8'}
    dependencies:
      emoji-regex: 8.0.0
      is-fullwidth-code-point: 3.0.0
      strip-ansi: 6.0.1
    dev: true

  /string-width@5.1.2:
    resolution: {integrity: sha512-HnLOCR3vjcY8beoNLtcjZ5/nxn2afmME6lhrDrebokqMap+XbeW8n9TXpPDOqdGK5qcI3oT0GKTW6wC7EMiVqA==}
    engines: {node: '>=12'}
    dependencies:
      eastasianwidth: 0.2.0
      emoji-regex: 9.2.2
      strip-ansi: 7.1.0
    dev: true

  /string-width@7.0.0:
    resolution: {integrity: sha512-GPQHj7row82Hjo9hKZieKcHIhaAIKOJvFSIZXuCU9OASVZrMNUaZuz++SPVrBjnLsnk4k+z9f2EIypgxf2vNFw==}
    engines: {node: '>=18'}
    dependencies:
      emoji-regex: 10.3.0
      get-east-asian-width: 1.2.0
      strip-ansi: 7.1.0
    dev: true

  /string_decoder@1.1.1:
    resolution: {integrity: sha512-n/ShnvDi6FHbbVfviro+WojiFzv+s8MPMHBczVePfUpDJLwoLT0ht1l4YwBCbi8pJAveEEdnkHyPyTP/mzRfwg==}
    dependencies:
      safe-buffer: 5.1.2
    dev: false

  /strip-ansi@6.0.1:
    resolution: {integrity: sha512-Y38VPSHcqkFrCpFnQ9vuSXmquuv5oXOKpGeT6aGrr3o3Gc9AlVa6JBfUSOCnbxGGZF+/0ooI7KrPuUSztUdU5A==}
    engines: {node: '>=8'}
    dependencies:
      ansi-regex: 5.0.1
    dev: true

  /strip-ansi@7.1.0:
    resolution: {integrity: sha512-iq6eVVI64nQQTRYq2KtEg2d2uU7LElhTJwsH4YzIHZshxlgZms/wIc4VoDQTlG/IvVIrBKG06CrZnp0qv7hkcQ==}
    engines: {node: '>=12'}
    dependencies:
      ansi-regex: 6.0.1
    dev: true

  /strip-final-newline@2.0.0:
    resolution: {integrity: sha512-BrpvfNAE3dcvq7ll3xVumzjKjZQ5tI1sEUIKr3Uoks0XUl45St3FlatVqef9prk4jRDzhW6WZg+3bk93y6pLjA==}
    engines: {node: '>=6'}
    dev: true

  /strip-final-newline@3.0.0:
    resolution: {integrity: sha512-dOESqjYr96iWYylGObzd39EuNTa5VJxyvVAEm5Jnh7KGo75V43Hk1odPQkNDyXNmUR6k+gEiDVXnjB8HJ3crXw==}
    engines: {node: '>=12'}
    dev: true

  /strip-json-comments@2.0.1:
    resolution: {integrity: sha512-4gB8na07fecVVkOI6Rs4e7T6NOTki5EmL7TUduTs6bu3EdnSycntVJ4re8kgZA+wx9IueI2Y11bfbgwtzuE0KQ==}
    engines: {node: '>=0.10.0'}
    dev: true

  /strip-json-comments@3.1.1:
    resolution: {integrity: sha512-6fPc+R4ihwqP6N/aIv2f1gMH8lOVtWQHoqC4yK6oSDVVocumAsfCqjkXnqiYMhmMwS/mEHLp7Vehlt3ql6lEig==}
    engines: {node: '>=8'}
    dev: true

  /strip-literal@1.3.0:
    resolution: {integrity: sha512-PugKzOsyXpArk0yWmUwqOZecSO0GH0bPoctLcqNDH9J04pVW3lflYE0ujElBGTloevcxF5MofAOZ7C5l2b+wLg==}
    dependencies:
      acorn: 8.10.0
    dev: true

  /supports-color@5.5.0:
    resolution: {integrity: sha512-QjVjwdXIt408MIiAqCX4oUKsgU2EqAGzs2Ppkm4aQYbjm+ZEWEcW4SfFNTr4uMNZma0ey4f5lgLrkB0aX0QMow==}
    engines: {node: '>=4'}
    requiresBuild: true
    dependencies:
      has-flag: 3.0.0
    dev: true

  /supports-color@7.2.0:
    resolution: {integrity: sha512-qpCAvRl9stuOHveKsn7HncJRvv501qIacKzQlO/+Lwxc9+0q2wLyv4Dfvt80/DPn2pqOBsJdDiogXGR9+OvwRw==}
    engines: {node: '>=8'}
    dependencies:
      has-flag: 4.0.0
    dev: true

  /supports-preserve-symlinks-flag@1.0.0:
    resolution: {integrity: sha512-ot0WnXS9fgdkgIcePe6RHNk1WA8+muPa6cSjeR3V8K27q9BB1rTE3R1p7Hv0z1ZyAc8s6Vvv8DIyWf681MAt0w==}
    engines: {node: '>= 0.4'}
    dev: true

  /symbol-tree@3.2.4:
    resolution: {integrity: sha512-9QNk5KwDF+Bvz+PyObkmSYjI5ksVUYtjW7AU22r2NKcfLJcXp96hkDWU3+XndOsUb+AQ9QhfzfCT2O+CNWT5Tw==}
    dev: true

  /tar-fs@3.0.4:
    resolution: {integrity: sha512-5AFQU8b9qLfZCX9zp2duONhPmZv0hGYiBPJsyUdqMjzq/mqVpy/rEUSeHk1+YitmxugaptgBh5oDGU3VsAJq4w==}
    dependencies:
      mkdirp-classic: 0.5.3
      pump: 3.0.0
      tar-stream: 3.1.6
    dev: true

  /tar-stream@3.1.6:
    resolution: {integrity: sha512-B/UyjYwPpMBv+PaFSWAmtYjwdrlEaZQEhMIBFNC5oEG8lpiW8XjcSdmEaClj28ArfKScKHs2nshz3k2le6crsg==}
    dependencies:
      b4a: 1.6.4
      fast-fifo: 1.3.2
      streamx: 2.15.1
    dev: true

  /temp-dir@3.0.0:
    resolution: {integrity: sha512-nHc6S/bwIilKHNRgK/3jlhDoIHcp45YgyiwcAk46Tr0LfEqGBVpmiAyuiuxeVE44m3mXnEeVhaipLOEWmH+Njw==}
    engines: {node: '>=14.16'}
    dev: true

  /tempfile@5.0.0:
    resolution: {integrity: sha512-bX655WZI/F7EoTDw9JvQURqAXiPHi8o8+yFxPF2lWYyz1aHnmMRuXWqL6YB6GmeO0o4DIYWHLgGNi/X64T+X4Q==}
    engines: {node: '>=14.18'}
    dependencies:
      temp-dir: 3.0.0
    dev: true

  /terser@5.27.0:
    resolution: {integrity: sha512-bi1HRwVRskAjheeYl291n3JC4GgO/Ty4z1nVs5AAsmonJulGxpSektecnNedrwK9C7vpvVtcX3cw00VSLt7U2A==}
    engines: {node: '>=10'}
    hasBin: true
    dependencies:
      '@jridgewell/source-map': 0.3.5
      acorn: 8.10.0
      commander: 2.20.3
      source-map-support: 0.5.21
    dev: true

  /test-exclude@6.0.0:
    resolution: {integrity: sha512-cAGWPIyOHU6zlmg88jwm7VRyXnMN7iV68OGAbYDk/Mh/xC/pzVPlQtY6ngoIH/5/tciuhGfvESU8GrHrcxD56w==}
    engines: {node: '>=8'}
    dependencies:
      '@istanbuljs/schema': 0.1.3
      glob: 7.2.3
      minimatch: 3.1.2
    dev: true

  /text-extensions@2.4.0:
    resolution: {integrity: sha512-te/NtwBwfiNRLf9Ijqx3T0nlqZiQ2XrrtBvu+cLL8ZRrGkO0NHTug8MYFKyoSrv/sHTaSKfilUkizV6XhxMJ3g==}
    engines: {node: '>=8'}
    dev: true

  /text-table@0.2.0:
    resolution: {integrity: sha512-N+8UisAXDGk8PFXP4HAzVR9nbfmVJ3zYLAWiTIoqC5v5isinhr+r5uaO8+7r3BMfuNIufIsA7RdpVgacC2cSpw==}
    dev: true

  /through@2.3.8:
    resolution: {integrity: sha512-w89qg7PI8wAdvX60bMDP+bFoD5Dvhm9oLheFp5O4a2QF0cSBGsBX4qZmadPMvVqlLJBBci+WqGGOAPvcDeNSVg==}
    dev: true

  /tinybench@2.5.1:
    resolution: {integrity: sha512-65NKvSuAVDP/n4CqH+a9w2kTlLReS9vhsAP06MWx+/89nMinJyB2icyl58RIcqCmIggpojIGeuJGhjU1aGMBSg==}
    dev: true

  /tinypool@0.8.2:
    resolution: {integrity: sha512-SUszKYe5wgsxnNOVlBYO6IC+8VGWdVGZWAqUxp3UErNBtptZvWbwyUOyzNL59zigz2rCA92QiL3wvG+JDSdJdQ==}
    engines: {node: '>=14.0.0'}
    dev: true

  /tinyspy@2.2.0:
    resolution: {integrity: sha512-d2eda04AN/cPOR89F7Xv5bK/jrQEhmcLFe6HFldoeO9AJtps+fqEnh486vnT/8y4bw38pSyxDcTCAq+Ks2aJTg==}
    engines: {node: '>=14.0.0'}
    dev: true

  /titleize@3.0.0:
    resolution: {integrity: sha512-KxVu8EYHDPBdUYdKZdKtU2aj2XfEx9AfjXxE/Aj0vT06w2icA09Vus1rh6eSu1y01akYg6BjIK/hxyLJINoMLQ==}
    engines: {node: '>=12'}
    dev: true

  /to-fast-properties@2.0.0:
    resolution: {integrity: sha512-/OaKK0xYrs3DmxRYqL/yDc+FxFUVYhDlXMhRmv3z915w2HF1tnN1omB354j8VUGO/hbRzyD6Y3sA7v7GS/ceog==}
    engines: {node: '>=4'}

  /to-regex-range@5.0.1:
    resolution: {integrity: sha512-65P7iz6X5yEr1cwcgvQxbbIw7Uk3gOy5dIdtZ4rDveLqhrdJP+Li/Hx6tyK0NEb+2GCyneCMJiGqrADCSNk8sQ==}
    engines: {node: '>=8.0'}
    dependencies:
      is-number: 7.0.0
    dev: true

  /todomvc-app-css@2.4.3:
    resolution: {integrity: sha512-mSnWZaKBWj9aQcFRsGguY/a8O8NR8GmecD48yU1rzwNemgZa/INLpIsxxMiToFGVth+uEKBrQ7IhWkaXZxwq5Q==}
    engines: {node: '>=4'}
    dev: true

  /token-stream@1.0.0:
    resolution: {integrity: sha512-VSsyNPPW74RpHwR8Fc21uubwHY7wMDeJLys2IX5zJNih+OnAnaifKHo+1LHT7DAdloQ7apeaaWg8l7qnf/TnEg==}
    dev: true

  /totalist@3.0.1:
    resolution: {integrity: sha512-sf4i37nQ2LBx4m3wB74y+ubopq6W/dIzXg0FDGjsYnZHVa1Da8FH853wlL2gtUhg+xJXjfk3kUZS3BRoQeoQBQ==}
    engines: {node: '>=6'}
    dev: true

  /tough-cookie@4.1.3:
    resolution: {integrity: sha512-aX/y5pVRkfRnfmuX+OdbSdXvPe6ieKX/G2s7e98f4poJHnqH3281gDPm/metm6E/WRamfx7WC4HUqkWHfQHprw==}
    engines: {node: '>=6'}
    dependencies:
      psl: 1.9.0
      punycode: 2.3.1
      universalify: 0.2.0
      url-parse: 1.5.10
    dev: true

  /tr46@0.0.3:
    resolution: {integrity: sha512-N3WMsuqV66lT30CrXNbEjx4GEwlow3v6rr4mCcv6prnfwhS01rkgyFdjPNBYd9br7LpXV1+Emh01fHnq2Gdgrw==}
    dev: true

  /tr46@5.0.0:
    resolution: {integrity: sha512-tk2G5R2KRwBd+ZN0zaEXpmzdKyOYksXwywulIX95MBODjSzMIuQnQ3m8JxgbhnL1LeVo7lqQKsYa1O3Htl7K5g==}
    engines: {node: '>=18'}
    dependencies:
      punycode: 2.3.1
    dev: true

  /ts-api-utils@1.0.3(typescript@5.2.2):
    resolution: {integrity: sha512-wNMeqtMz5NtwpT/UZGY5alT+VoKdSsOOP/kqHFcUW1P/VRhH2wJ48+DN2WwUliNbQ976ETwDL0Ifd2VVvgonvg==}
    engines: {node: '>=16.13.0'}
    peerDependencies:
      typescript: '>=4.2.0'
    dependencies:
      typescript: 5.2.2
    dev: true

  /tslib@1.14.1:
    resolution: {integrity: sha512-Xni35NKzjgMrwevysHTCArtLDpPvye8zV/0E4EyYn43P7/7qvQwPh9BGkHewbMulVntbigmcT7rdX3BNo9wRJg==}
    dev: true

  /tslib@2.6.2:
    resolution: {integrity: sha512-AEYxH93jGFPn/a2iVAwW87VuUIkR1FVUKB77NwMF7nBTDkDrrT/Hpt/IrCJ0QXhW27jTBDcf5ZY7w6RiqTMw2Q==}
    dev: true

  /tsutils@3.21.0(typescript@5.2.2):
    resolution: {integrity: sha512-mHKK3iUXL+3UF6xL5k0PEhKRUBKPBCv/+RkEOpjRWxxx27KKRBmmA60A9pgOUvMi8GKhRMPEmjBRPzs2W7O1OA==}
    engines: {node: '>= 6'}
    peerDependencies:
      typescript: '>=2.8.0 || >= 3.2.0-dev || >= 3.3.0-dev || >= 3.4.0-dev || >= 3.5.0-dev || >= 3.6.0-dev || >= 3.6.0-beta || >= 3.7.0-dev || >= 3.7.0-beta'
    dependencies:
      tslib: 1.14.1
      typescript: 5.2.2
    dev: true

  /tsx@4.7.0:
    resolution: {integrity: sha512-I+t79RYPlEYlHn9a+KzwrvEwhJg35h/1zHsLC2JXvhC2mdynMv6Zxzvhv5EMV6VF5qJlLlkSnMVvdZV3PSIGcg==}
    engines: {node: '>=18.0.0'}
    hasBin: true
    dependencies:
      esbuild: 0.19.10
      get-tsconfig: 4.7.2
    optionalDependencies:
      fsevents: 2.3.3
    dev: true

  /type-check@0.4.0:
    resolution: {integrity: sha512-XleUoc9uwGXqjWwXaUTZAmzMcFZ5858QA2vvx1Ur5xIcixXIP+8LnFDgRplU30us6teqdlskFfu+ae4K79Ooew==}
    engines: {node: '>= 0.8.0'}
    dependencies:
      prelude-ls: 1.2.1
    dev: true

  /type-detect@4.0.8:
    resolution: {integrity: sha512-0fr/mIH1dlO+x7TlcMy+bIDqKPsw/70tVyeHW787goQjhmqaZe10uwLujubK9q9Lg6Fiho1KUKDYz0Z7k7g5/g==}
    engines: {node: '>=4'}
    dev: true

  /type-fest@0.20.2:
    resolution: {integrity: sha512-Ne+eE4r0/iWnpAxD852z3A+N0Bt5RN//NjJwRd2VFHEmrywxf5vsZlh4R6lixl6B+wz/8d+maTSAkN1FIkI3LQ==}
    engines: {node: '>=10'}
    dev: true

  /type-fest@2.19.0:
    resolution: {integrity: sha512-RAH822pAdBgcNMAfWnCBU3CFZcfZ/i1eZjwFU/dsLKumyuuP3niueg2UAukXYF0E2AAoc82ZSSf9J0WQBinzHA==}
    engines: {node: '>=12.20'}
    dev: true

  /type-fest@3.13.1:
    resolution: {integrity: sha512-tLq3bSNx+xSpwvAJnzrK0Ep5CLNWjvFTOp71URMaAEWBfRb9nnJiBoUe0tF8bI4ZFO3omgBR6NvnbzVUT3Ly4g==}
    engines: {node: '>=14.16'}
    dev: true

  /type-fest@4.5.0:
    resolution: {integrity: sha512-diLQivFzddJl4ylL3jxSkEc39Tpw7o1QeEHIPxVwryDK2lpB7Nqhzhuo6v5/Ls08Z0yPSAhsyAWlv1/H0ciNmw==}
    engines: {node: '>=16'}
    dev: true

  /typescript@5.2.2:
    resolution: {integrity: sha512-mI4WrpHsbCIcwT9cF4FZvr80QUeKvsUsUvKDoR+X/7XHQH98xYD8YHZg7ANtz2GtZt/CBq2QJ0thkGJMHfqc1w==}
    engines: {node: '>=14.17'}
    hasBin: true

  /ufo@1.3.1:
    resolution: {integrity: sha512-uY/99gMLIOlJPwATcMVYfqDSxUR9//AUcgZMzwfSTJPDKzA1S8mX4VLqa+fiAtveraQUBCz4FFcwVZBGbwBXIw==}
    dev: true

  /uglify-js@3.17.4:
    resolution: {integrity: sha512-T9q82TJI9e/C1TAxYvfb16xO120tMVFZrGA3f9/P4424DNu6ypK103y0GPFVa17yotwSyZW5iYXgjYHkGrJW/g==}
    engines: {node: '>=0.8.0'}
    hasBin: true
    requiresBuild: true
    dev: true
    optional: true

  /unbzip2-stream@1.4.3:
    resolution: {integrity: sha512-mlExGW4w71ebDJviH16lQLtZS32VKqsSfk80GCfUlwT/4/hNRFsoscrF/c++9xinkMzECL1uL9DDwXqFWkruPg==}
    dependencies:
      buffer: 5.7.1
      through: 2.3.8
    dev: true

  /undici-types@5.26.5:
    resolution: {integrity: sha512-JlCMO+ehdEIKqlFxk6IfVoAUVmgz7cU7zD/h9XZ0qzeosSHmUJVOzSQvvYSYWXkFXC+IfLKSIffhv0sVZup6pA==}
    dev: true

  /universalify@0.1.2:
    resolution: {integrity: sha512-rBJeI5CXAlmy1pV+617WB9J63U6XcazHHF2f2dbJix4XzpUF0RS3Zbj0FGIOCAva5P/d/GBOYaACQ1w+0azUkg==}
    engines: {node: '>= 4.0.0'}
    dev: true

  /universalify@0.2.0:
    resolution: {integrity: sha512-CJ1QgKmNg3CwvAv/kOFmtnEN05f0D/cn9QntgNOQlQF9dgvVTHj3t+8JPdjqawCHk7V/KA+fbUqzZ9XWhcqPUg==}
    engines: {node: '>= 4.0.0'}
    dev: true

  /universalify@2.0.1:
    resolution: {integrity: sha512-gptHNQghINnc/vTGIk0SOFGFNXw7JVrlRUtConJRlvaw6DuX0wO5Jeko9sWrMBhh+PsYAZ7oXAiOnf/UKogyiw==}
    engines: {node: '>= 10.0.0'}
    dev: true

  /untildify@4.0.0:
    resolution: {integrity: sha512-KK8xQ1mkzZeg9inewmFVDNkg3l5LUhoq9kN6iWYB/CC9YMG8HA+c1Q8HwDe6dEX7kErrEVNVBO3fWsVq5iDgtw==}
    engines: {node: '>=8'}
    dev: true

  /update-browserslist-db@1.0.13(browserslist@4.22.1):
    resolution: {integrity: sha512-xebP81SNcPuNpPP3uzeW1NYXxI3rxyJzF3pD6sH4jE7o/IX+WtSpwnVU+qIsDPyk0d3hmFQ7mjqc6AtV604hbg==}
    hasBin: true
    peerDependencies:
      browserslist: '>= 4.21.0'
    dependencies:
      browserslist: 4.22.1
      escalade: 3.1.1
      picocolors: 1.0.0
    dev: true

  /update-check@1.5.4:
    resolution: {integrity: sha512-5YHsflzHP4t1G+8WGPlvKbJEbAJGCgw+Em+dGR1KmBUbr1J36SJBqlHLjR7oob7sco5hWHGQVcr9B2poIVDDTQ==}
    dependencies:
      registry-auth-token: 3.3.2
      registry-url: 3.1.0
    dev: true

  /uri-js@4.4.1:
    resolution: {integrity: sha512-7rKUyy33Q1yc98pQ1DAmLtwX109F7TIfWlW1Ydo8Wl1ii1SeHieeh0HHfPeL2fMXK6z0s8ecKs9frCuLJvndBg==}
    dependencies:
      punycode: 2.3.1
    dev: true

  /url-parse@1.5.10:
    resolution: {integrity: sha512-WypcfiRhfeUP9vvF0j6rw0J3hrWrw6iZv3+22h6iRMJ/8z1Tj6XfLP4DsUix5MhMPnXpiHDoKyoZ/bdCkwBCiQ==}
    dependencies:
      querystringify: 2.2.0
      requires-port: 1.0.0
    dev: true

  /urlpattern-polyfill@10.0.0:
    resolution: {integrity: sha512-H/A06tKD7sS1O1X2SshBVeA5FLycRpjqiBeqGKmBwBDBy28EnRjORxTNe269KSSr5un5qyWi1iL61wLxpd+ZOg==}
    dev: true

  /util-deprecate@1.0.2:
    resolution: {integrity: sha512-EPD5q1uXyFxJpCrLnCc1nHnq3gOa6DZBocAIiI2TaSCA7VCJ1UJDMagCzIkXNsUYfD1daK//LTEQ8xiIbrHtcw==}

  /validate-npm-package-license@3.0.4:
    resolution: {integrity: sha512-DpKm2Ui/xN7/HQKCtpZxoRWBhZ9Z0kqtygG8XCgNQ8ZlDnxuQmWhj566j8fN4Cu3/JmbhsDo7fcAJq4s9h27Ew==}
    dependencies:
      spdx-correct: 3.2.0
      spdx-expression-parse: 3.0.1
    dev: true

  /vary@1.1.2:
    resolution: {integrity: sha512-BNGbWLfd0eUPabhkXUVm0j8uuvREyTh5ovRa/dyow/BqAbZJyC+5fU+IzQOzmAKzYqYRAISoRhdQr3eIZ/PXqg==}
    engines: {node: '>= 0.8'}
    dev: true

  /vite-hyper-config@0.2.1(@types/node@20.11.16)(terser@5.27.0)(vite@5.0.12):
    resolution: {integrity: sha512-ItRIpzWp0XMh/Sn1H0GCWnQIUcBjnSaZy/EbOpJcRr9H/KTBHUSTCEOigE9K0KTN01Z0GDi/8WgVT9+RPL932A==}
    engines: {node: '>=18.0.0'}
    peerDependencies:
      vite: ^4.0.0 || ^5.0.0
    dependencies:
      cac: 6.7.14
      picocolors: 1.0.0
      vite: 5.0.12(@types/node@20.11.16)(terser@5.27.0)
      vite-node: 1.1.1(@types/node@20.11.16)(terser@5.27.0)
    transitivePeerDependencies:
      - '@types/node'
      - less
      - lightningcss
      - sass
      - stylus
      - sugarss
      - supports-color
      - terser
    dev: true

  /vite-node@1.1.1(@types/node@20.11.16)(terser@5.27.0):
    resolution: {integrity: sha512-2bGE5w4jvym5v8llF6Gu1oBrmImoNSs4WmRVcavnG2me6+8UQntTqLiAMFyiAobp+ZXhj5ZFhI7SmLiFr/jrow==}
    engines: {node: ^18.0.0 || >=20.0.0}
    hasBin: true
    dependencies:
      cac: 6.7.14
      debug: 4.3.4
      pathe: 1.1.1
      picocolors: 1.0.0
      vite: 5.0.12(@types/node@20.11.16)(terser@5.27.0)
    transitivePeerDependencies:
      - '@types/node'
      - less
      - lightningcss
      - sass
      - stylus
      - sugarss
      - supports-color
      - terser
    dev: true

  /vite-node@1.2.2(@types/node@20.11.16)(terser@5.27.0):
    resolution: {integrity: sha512-1as4rDTgVWJO3n1uHmUYqq7nsFgINQ9u+mRcXpjeOMJUmviqNKjcZB7UfRZrlM7MjYXMKpuWp5oGkjaFLnjawg==}
    engines: {node: ^18.0.0 || >=20.0.0}
    hasBin: true
    dependencies:
      cac: 6.7.14
      debug: 4.3.4
      pathe: 1.1.1
      picocolors: 1.0.0
      vite: 5.0.12(@types/node@20.11.16)(terser@5.27.0)
    transitivePeerDependencies:
      - '@types/node'
      - less
      - lightningcss
      - sass
      - stylus
      - sugarss
      - supports-color
      - terser
    dev: true

  /vite-plugin-inspect@0.7.42(rollup@4.9.2)(vite@5.0.12):
    resolution: {integrity: sha512-JCyX86wr3siQc+p9Kd0t8VkFHAJag0RaQVIpdFGSv5FEaePEVB6+V/RGtz2dQkkGSXQzRWrPs4cU3dRKg32bXw==}
    engines: {node: '>=14'}
    peerDependencies:
      '@nuxt/kit': '*'
      vite: ^3.1.0 || ^4.0.0 || ^5.0.0-0
    peerDependenciesMeta:
      '@nuxt/kit':
        optional: true
    dependencies:
      '@antfu/utils': 0.7.6
      '@rollup/pluginutils': 5.0.5(rollup@4.9.2)
      debug: 4.3.4
      error-stack-parser-es: 0.1.1
      fs-extra: 11.1.1
      open: 9.1.0
      picocolors: 1.0.0
      sirv: 2.0.3
      vite: 5.0.12(@types/node@20.11.16)(terser@5.27.0)
    transitivePeerDependencies:
      - rollup
      - supports-color
    dev: true

  /vite@5.0.12(@types/node@20.11.16)(terser@5.27.0):
    resolution: {integrity: sha512-4hsnEkG3q0N4Tzf1+t6NdN9dg/L3BM+q8SWgbSPnJvrgH2kgdyzfVJwbR1ic69/4uMJJ/3dqDZZE5/WwqW8U1w==}
    engines: {node: ^18.0.0 || >=20.0.0}
    hasBin: true
    peerDependencies:
      '@types/node': ^18.0.0 || >=20.0.0
      less: '*'
      lightningcss: ^1.21.0
      sass: '*'
      stylus: '*'
      sugarss: '*'
      terser: ^5.4.0
    peerDependenciesMeta:
      '@types/node':
        optional: true
      less:
        optional: true
      lightningcss:
        optional: true
      sass:
        optional: true
      stylus:
        optional: true
      sugarss:
        optional: true
      terser:
        optional: true
    dependencies:
      '@types/node': 20.11.16
      esbuild: 0.19.10
      postcss: 8.4.33
      rollup: 4.9.2
      terser: 5.27.0
    optionalDependencies:
      fsevents: 2.3.3
    dev: true

  /vitest@1.2.2(@types/node@20.11.16)(@vitest/ui@1.2.2)(jsdom@23.2.0)(terser@5.27.0):
    resolution: {integrity: sha512-d5Ouvrnms3GD9USIK36KG8OZ5bEvKEkITFtnGv56HFaSlbItJuYr7hv2Lkn903+AvRAgSixiamozUVfORUekjw==}
    engines: {node: ^18.0.0 || >=20.0.0}
    hasBin: true
    peerDependencies:
      '@edge-runtime/vm': '*'
      '@types/node': ^18.0.0 || >=20.0.0
      '@vitest/browser': ^1.0.0
      '@vitest/ui': ^1.0.0
      happy-dom: '*'
      jsdom: '*'
    peerDependenciesMeta:
      '@edge-runtime/vm':
        optional: true
      '@types/node':
        optional: true
      '@vitest/browser':
        optional: true
      '@vitest/ui':
        optional: true
      happy-dom:
        optional: true
      jsdom:
        optional: true
    dependencies:
      '@types/node': 20.11.16
      '@vitest/expect': 1.2.2
      '@vitest/runner': 1.2.2
      '@vitest/snapshot': 1.2.2
      '@vitest/spy': 1.2.2
      '@vitest/ui': 1.2.2(vitest@1.2.2)
      '@vitest/utils': 1.2.2
      acorn-walk: 8.3.2
      cac: 6.7.14
      chai: 4.3.10
      debug: 4.3.4
      execa: 8.0.1
      jsdom: 23.2.0
      local-pkg: 0.5.0
      magic-string: 0.30.7
      pathe: 1.1.1
      picocolors: 1.0.0
      std-env: 3.6.0
      strip-literal: 1.3.0
      tinybench: 2.5.1
      tinypool: 0.8.2
      vite: 5.0.12(@types/node@20.11.16)(terser@5.27.0)
      vite-node: 1.2.2(@types/node@20.11.16)(terser@5.27.0)
      why-is-node-running: 2.2.2
    transitivePeerDependencies:
      - less
      - lightningcss
      - sass
      - stylus
      - sugarss
      - supports-color
      - terser
    dev: true

  /void-elements@3.1.0:
    resolution: {integrity: sha512-Dhxzh5HZuiHQhbvTW9AMetFfBHDMYpo23Uo9btPXgdYP+3T5S+p+jgNy7spra+veYhBP2dCSgxR/i2Y02h5/6w==}
    engines: {node: '>=0.10.0'}
    dev: true

  /vue-demi@0.14.6(vue@packages+vue):
    resolution: {integrity: sha512-8QA7wrYSHKaYgUxDA5ZC24w+eHm3sYCbp0EzcDwKqN3p6HqtTCGR/GVsPyZW92unff4UlcSh++lmqDWN3ZIq4w==}
    engines: {node: '>=12'}
    hasBin: true
    requiresBuild: true
    peerDependencies:
      '@vue/composition-api': ^1.0.0-rc.1
      vue: ^3.0.0-0 || ^2.6.0
    peerDependenciesMeta:
      '@vue/composition-api':
        optional: true
    dependencies:
      vue: link:packages/vue
    dev: false

  /w3c-xmlserializer@5.0.0:
    resolution: {integrity: sha512-o8qghlI8NZHU1lLPrpi2+Uq7abh4GGPpYANlalzWxyWteJOCsr/P+oPBA49TOLu5FTZO4d3F9MnWJfiMo4BkmA==}
    engines: {node: '>=18'}
    dependencies:
      xml-name-validator: 5.0.0
    dev: true

  /webidl-conversions@3.0.1:
    resolution: {integrity: sha512-2JAn3z8AR6rjK8Sm8orRC0h/bcl/DqL7tRPdGZ4I1CjdF+EaMLmYxBHyXuKL849eucPFhvBoxMsflfOb8kxaeQ==}
    dev: true

  /webidl-conversions@7.0.0:
    resolution: {integrity: sha512-VwddBukDzu71offAQR975unBIGqfKZpM+8ZX6ySk8nYhVoo5CYaZyzt3YBvYtRtO+aoGlqxPg/B87NGVZ/fu6g==}
    engines: {node: '>=12'}
    dev: true

  /whatwg-encoding@3.1.1:
    resolution: {integrity: sha512-6qN4hJdMwfYBtE3YBTTHhoeuUrDBPZmbQaxWAqSALV/MeEnR5z1xd8UKud2RAkFoPkmB+hli1TZSnyi84xz1vQ==}
    engines: {node: '>=18'}
    dependencies:
      iconv-lite: 0.6.3
    dev: true

  /whatwg-mimetype@4.0.0:
    resolution: {integrity: sha512-QaKxh0eNIi2mE9p2vEdzfagOKHCcj1pJ56EEHGQOVxp8r9/iszLUUV7v89x9O1p/T+NlTM5W7jW6+cz4Fq1YVg==}
    engines: {node: '>=18'}
    dev: true

  /whatwg-url@14.0.0:
    resolution: {integrity: sha512-1lfMEm2IEr7RIV+f4lUNPOqfFL+pO+Xw3fJSqmjX9AbXcXcYOkCe1P6+9VBZB6n94af16NfZf+sSk0JCBZC9aw==}
    engines: {node: '>=18'}
    dependencies:
      tr46: 5.0.0
      webidl-conversions: 7.0.0
    dev: true

  /whatwg-url@5.0.0:
    resolution: {integrity: sha512-saE57nupxk6v3HY35+jzBwYa0rKSy0XR8JSxZPwgLr7ys0IBzhGviA1/TUGJLmSVqs8pb9AnvICXEuOHLprYTw==}
    dependencies:
      tr46: 0.0.3
      webidl-conversions: 3.0.1
    dev: true

  /which@2.0.2:
    resolution: {integrity: sha512-BLI3Tl1TW3Pvl70l3yq3Y64i+awpwXqsGBYWkkqMtnbXgrMD+yj7rhW0kuEDxzJaYXGjEW5ogapKNMEKNMjibA==}
    engines: {node: '>= 8'}
    hasBin: true
    dependencies:
      isexe: 2.0.0
    dev: true

  /why-is-node-running@2.2.2:
    resolution: {integrity: sha512-6tSwToZxTOcotxHeA+qGCq1mVzKR3CwcJGmVcY+QE8SHy6TnpFnh8PAvPNHYr7EcuVeG0QSMxtYCuO1ta/G/oA==}
    engines: {node: '>=8'}
    hasBin: true
    dependencies:
      siginfo: 2.0.0
      stackback: 0.0.2
    dev: true

  /widest-line@4.0.1:
    resolution: {integrity: sha512-o0cyEG0e8GPzT4iGHphIOh0cJOV8fivsXxddQasHPHfoZf1ZexrfeA21w2NaEN1RHE+fXlfISmOE8R9N3u3Qig==}
    engines: {node: '>=12'}
    dependencies:
      string-width: 5.1.2
    dev: true

  /with@7.0.2:
    resolution: {integrity: sha512-RNGKj82nUPg3g5ygxkQl0R937xLyho1J24ItRCBTr/m1YnZkzJy1hUiHUJrc/VlsDQzsCnInEGSg3bci0Lmd4w==}
    engines: {node: '>= 10.0.0'}
    dependencies:
      '@babel/parser': 7.23.9
      '@babel/types': 7.23.9
      assert-never: 1.2.1
      babel-walk: 3.0.0-canary-5
    dev: true

  /wordwrap@1.0.0:
    resolution: {integrity: sha512-gvVzJFlPycKc5dZN4yPkP8w7Dc37BtP1yczEneOb4uq34pXZcvrtRTmWV8W+Ume+XCxKgbjM+nevkyFPMybd4Q==}
    dev: true

  /wrap-ansi@7.0.0:
    resolution: {integrity: sha512-YVGIj2kamLSTxw6NsZjoBxfSwsn0ycdesmc4p+Q21c5zPuZ1pl+NfxVdxPtdHvmNVOQ6XSYG4AUtyt/Fi7D16Q==}
    engines: {node: '>=10'}
    dependencies:
      ansi-styles: 4.3.0
      string-width: 4.2.3
      strip-ansi: 6.0.1
    dev: true

  /wrap-ansi@8.1.0:
    resolution: {integrity: sha512-si7QWI6zUMq56bESFvagtmzMdGOtoxfR+Sez11Mobfc7tm+VkUckk9bW2UeffTGVUbOksxmSw0AA2gs8g71NCQ==}
    engines: {node: '>=12'}
    dependencies:
      ansi-styles: 6.2.1
      string-width: 5.1.2
      strip-ansi: 7.1.0
    dev: true

  /wrap-ansi@9.0.0:
    resolution: {integrity: sha512-G8ura3S+3Z2G+mkgNRq8dqaFZAuxfsxpBB8OCTGRTCtp+l/v9nbFNmCUP1BZMts3G1142MsZfn6eeUKrr4PD1Q==}
    engines: {node: '>=18'}
    dependencies:
      ansi-styles: 6.2.1
      string-width: 7.0.0
      strip-ansi: 7.1.0
    dev: true

  /wrappy@1.0.2:
    resolution: {integrity: sha512-l4Sp/DRseor9wL6EvV2+TuQn63dMkPjZ/sp9XkghTEbV9KlPS1xUsZ3u7/IQO4wxtcFB4bgpQPRcR3QCvezPcQ==}
    dev: true

  /ws@8.16.0:
    resolution: {integrity: sha512-HS0c//TP7Ina87TfiPUz1rQzMhHrl/SG2guqRcTOIUYD2q8uhUdNHZYJUaQ8aTGPzCh+c6oawMKW35nFl1dxyQ==}
    engines: {node: '>=10.0.0'}
    peerDependencies:
      bufferutil: ^4.0.1
      utf-8-validate: '>=5.0.2'
    peerDependenciesMeta:
      bufferutil:
        optional: true
      utf-8-validate:
        optional: true
    dev: true

  /xml-name-validator@5.0.0:
    resolution: {integrity: sha512-EvGK8EJ3DhaHfbRlETOWAS5pO9MZITeauHKJyb8wyajUfQUenkIg2MvLDTZ4T/TgIcm3HU0TFBgWWboAZ30UHg==}
    engines: {node: '>=18'}
    dev: true

  /xmlchars@2.2.0:
    resolution: {integrity: sha512-JZnDKK8B0RCDw84FNdDAIpZK+JuJw+s7Lz8nksI7SIuU3UXJJslUthsi+uWBUYOwPFwW7W7PRLRfUKpxjtjFCw==}
    dev: true

  /y18n@5.0.8:
    resolution: {integrity: sha512-0pfFzegeDWJHJIAmTLRP2DwHjdF5s7jo9tuztdQxAhINCdvS+3nGINqPd00AphqJR/0LhANUS6/+7SCb98YOfA==}
    engines: {node: '>=10'}
    dev: true

  /yallist@3.1.1:
    resolution: {integrity: sha512-a4UGQaWPH59mOXUYnAG2ewncQS4i4F43Tv3JoAM+s2VDAmS9NsK8GpDMLrCHPksFT7h3K6TOoUNn2pb7RoXx4g==}
    dev: true

  /yallist@4.0.0:
    resolution: {integrity: sha512-3wdGidZyq5PB084XLES5TpOSRA3wjXAlIWMhum2kRcv/41Sn2emQ0dycQW4uZXLejwKvg6EsvbdlVL+FYEct7A==}
    dev: true

  /yaml@2.3.4:
    resolution: {integrity: sha512-8aAvwVUSHpfEqTQ4w/KMlf3HcRdt50E5ODIQJBw1fQ5RL34xabzxtUlzTXVqc4rkZsPbvrXKWnABCD7kWSmocA==}
    engines: {node: '>= 14'}
    dev: true

  /yargs-parser@21.1.1:
    resolution: {integrity: sha512-tVpsJW7DdjecAiFpbIB1e3qxIQsE6NoPc5/eTdrbbIC4h0LVsWhnoa3g+m2HclBIujHzsxZ4VJVA+GUuc2/LBw==}
    engines: {node: '>=12'}
    dev: true

  /yargs@17.7.2:
    resolution: {integrity: sha512-7dSzzRQ++CKnNI/krKnYRV7JKKPUXMEh61soaHKg9mrWEhzFWhFnxPxGl+69cD1Ou63C13NUPCnmIcrvqCuM6w==}
    engines: {node: '>=12'}
    dependencies:
      cliui: 8.0.1
      escalade: 3.1.1
      get-caller-file: 2.0.5
      require-directory: 2.1.1
      string-width: 4.2.3
      y18n: 5.0.8
      yargs-parser: 21.1.1
    dev: true

  /yauzl@2.10.0:
    resolution: {integrity: sha512-p4a9I6X6nu6IhoGmBqAcbJy1mlC4j27vEPZX9F4L4/vZT3Lyq1VkFHw/V/PUcB9Buo+DG3iHkT0x3Qya58zc3g==}
    dependencies:
      buffer-crc32: 0.2.13
      fd-slicer: 1.1.0
    dev: true

  /yocto-queue@0.1.0:
    resolution: {integrity: sha512-rVksvsnNCdJ/ohGc6xgPwyN8eheCxsiLM8mxuE/t/mOVqJewPuO1miLpTHQiRgTKCLexL4MeAFVagts7HmNZ2Q==}
    engines: {node: '>=10'}
    dev: true

  /yocto-queue@1.0.0:
    resolution: {integrity: sha512-9bnSc/HEW2uRy67wc+T8UwauLuPJVn28jb+GtJY16iiKWyvmYJRXVT4UamsAEGQfPohgr2q4Tq0sQbQlxTfi1g==}
    engines: {node: '>=12.20'}
    dev: true<|MERGE_RESOLUTION|>--- conflicted
+++ resolved
@@ -374,13 +374,8 @@
   packages/sfc-playground:
     dependencies:
       '@vue/repl':
-<<<<<<< HEAD
-        specifier: ^4.0.0
-        version: 4.0.0
-=======
         specifier: ^4.1.0
         version: 4.1.0
->>>>>>> fe5d919b
       file-saver:
         specifier: ^2.0.5
         version: 2.0.5
@@ -1885,7 +1880,6 @@
       pretty-format: 29.7.0
     dev: true
 
-<<<<<<< HEAD
   /@vue-vapor/vite-plugin-vue@0.0.0-alpha.1(vite@5.0.12)(vue@packages+vue):
     resolution: {integrity: sha512-wv64VLcd9dkVZTkjkLUDjr7CsP5Q7fNyN6Ar+AXJyVEXP+0vCRkXuH1HEmVUDJrOalutULRIV8PyehEmjxmG4A==}
     engines: {node: ^18.0.0 || >=20.0.0}
@@ -1897,21 +1891,13 @@
       vue: link:packages/vue
     dev: true
 
-  /@vue/consolidate@0.17.3:
-    resolution: {integrity: sha512-nl0SWcTMzaaTnJ5G6V8VlMDA1CVVrNnaQKF1aBZU3kXtjgU9jtHMsEAsgjoRUx+T0EVJk9TgbmxGhK3pOk22zw==}
-    engines: {node: '>= 0.12.0'}
-    dev: true
-
-=======
->>>>>>> fe5d919b
   /@vue/consolidate@1.0.0:
     resolution: {integrity: sha512-oTyUE+QHIzLw2PpV14GD/c7EohDyP64xCniWTcqcEmTd699eFqTIwOmtDYjcO1j3QgdXoJEoWv1/cCdLrRoOfg==}
     engines: {node: '>= 0.12.0'}
     dev: true
 
-<<<<<<< HEAD
-  /@vue/repl@4.0.0:
-    resolution: {integrity: sha512-/C4moGPnuc/t7JdBdEAOn/9MkdLH0KzY8zhZN33gfKY6E7ln0I2umsTjQAxvjTFuPS01oAOlATvaWz5cW8HLgQ==}
+  /@vue/repl@4.1.0:
+    resolution: {integrity: sha512-4ZNEQWlLjl1Sq+WFiACm5siMdwUAmmqOES4XDgZRRFYeeW/BfabO9I6fpU+Y0zO9HFzKb8dwUUH0e0LK7mIYeg==}
     dev: false
 
   /@vueuse/core@10.7.2(vue@packages+vue):
@@ -1937,10 +1923,6 @@
     transitivePeerDependencies:
       - '@vue/composition-api'
       - vue
-=======
-  /@vue/repl@4.1.0:
-    resolution: {integrity: sha512-4ZNEQWlLjl1Sq+WFiACm5siMdwUAmmqOES4XDgZRRFYeeW/BfabO9I6fpU+Y0zO9HFzKb8dwUUH0e0LK7mIYeg==}
->>>>>>> fe5d919b
     dev: false
 
   /@zeit/schemas@2.29.0:
