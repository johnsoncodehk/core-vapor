import { type VNode, type VNodeChild, isVNode } from './vnode'
import {
  EffectScope,
  type ReactiveEffect,
  TrackOpTypes,
  isRef,
  markRaw,
  pauseTracking,
  proxyRefs,
  resetTracking,
  shallowReadonly,
  track,
} from '@vue/reactivity'
import {
  type ComponentPublicInstance,
  type ComponentPublicInstanceConstructor,
  PublicInstanceProxyHandlers,
  RuntimeCompiledPublicInstanceProxyHandlers,
  createDevRenderContext,
  exposePropsOnRenderContext,
  exposeSetupStateOnRenderContext,
  publicPropertiesMap,
} from './componentPublicInstance'
import {
  type ComponentPropsOptions,
  type NormalizedPropsOptions,
  initProps,
  normalizePropsOptions,
} from './componentProps'
import {
  type InternalSlots,
  type Slots,
  type SlotsType,
  type UnwrapSlotsType,
  initSlots,
} from './componentSlots'
import { warn } from './warning'
import { ErrorCodes, callWithErrorHandling, handleError } from './errorHandling'
import {
  type AppConfig,
  type AppContext,
  createAppContext,
} from './apiCreateApp'
import { type Directive, validateDirectiveName } from './directives'
import {
  type ComponentOptions,
  type ComputedOptions,
  type MergedComponentOptions,
  type MethodOptions,
  applyOptions,
  resolveMergedOptions,
} from './componentOptions'
import {
  type EmitFn,
  type EmitsOptions,
  type EmitsToProps,
  type ObjectEmitsOptions,
  type ShortEmitsToObject,
  emit,
  normalizeEmitsOptions,
} from './componentEmits'
import {
  type Data,
  EMPTY_OBJ,
  type IfAny,
  NOOP,
  ShapeFlags,
  extend,
  getGlobalThis,
  isArray,
  isFunction,
  isObject,
  isPromise,
  makeMap,
} from '@vue/shared'
import type { SuspenseBoundary } from './components/Suspense'
import type { CompilerOptions } from '@vue/compiler-core'
import { markAttrsAccessed } from './componentRenderUtils'
import { currentRenderingInstance } from './componentRenderContext'
import { endMeasure, startMeasure } from './profiling'
import { convertLegacyRenderFn } from './compat/renderFn'
import {
  type CompatConfig,
  globalCompatConfig,
  validateCompatConfig,
} from './compat/compatConfig'
import type { SchedulerJob } from './scheduler'
import type { LifecycleHooks } from './enums'

/**
 * Public utility type for extracting the instance type of a component.
 * Works with all valid component definition types. This is intended to replace
 * the usage of `InstanceType<typeof Comp>` which only works for
 * constructor-based component definition types.
 *
 * Exmaple:
 * ```ts
 * const MyComp = { ... }
 * declare const instance: ComponentInstance<typeof MyComp>
 * ```
 */
export type ComponentInstance<T> = T extends { new (): ComponentPublicInstance }
  ? InstanceType<T>
  : T extends FunctionalComponent<infer Props, infer Emits>
    ? ComponentPublicInstance<Props, {}, {}, {}, {}, ShortEmitsToObject<Emits>>
    : T extends Component<
          infer Props,
          infer RawBindings,
          infer D,
          infer C,
          infer M
        >
      ? // NOTE we override Props/RawBindings/D to make sure is not `unknown`
        ComponentPublicInstance<
          unknown extends Props ? {} : Props,
          unknown extends RawBindings ? {} : RawBindings,
          unknown extends D ? {} : D,
          C,
          M
        >
      : never // not a vue Component

/**
 * For extending allowed non-declared props on components in TSX
 */
export interface ComponentCustomProps {}

/**
 * Default allowed non-declared props on component in TSX
 */
export interface AllowedComponentProps {
  class?: unknown
  style?: unknown
}

// Note: can't mark this whole interface internal because some public interfaces
// extend it.
export interface ComponentInternalOptions {
  /**
   * @internal
   */
  __scopeId?: string
  /**
   * @internal
   */
  __cssModules?: Data
  /**
   * @internal
   */
  __hmrId?: string
  /**
   * Compat build only, for bailing out of certain compatibility behavior
   */
  __isBuiltIn?: boolean
  /**
   * This one should be exposed so that devtools can make use of it
   */
  __file?: string
  /**
   * name inferred from filename
   */
  __name?: string
}

export interface FunctionalComponent<
  P = {},
  E extends EmitsOptions | Record<string, any[]> = {},
  S extends Record<string, any> = any,
  EE extends EmitsOptions = ShortEmitsToObject<E>,
> extends ComponentInternalOptions {
  // use of any here is intentional so it can be a valid JSX Element constructor
  (
    props: P & EmitsToProps<EE>,
    ctx: Omit<SetupContext<EE, IfAny<S, {}, SlotsType<S>>>, 'expose'>,
  ): any
  props?: ComponentPropsOptions<P>
  emits?: EE | (keyof EE)[]
  slots?: IfAny<S, Slots, SlotsType<S>>
  inheritAttrs?: boolean
  displayName?: string
  compatConfig?: CompatConfig
}

export interface ClassComponent {
  new (...args: any[]): ComponentPublicInstance<any, any, any, any, any>
  __vccOpts: ComponentOptions
}

/**
 * Concrete component type matches its actual value: it's either an options
 * object, or a function. Use this where the code expects to work with actual
 * values, e.g. checking if its a function or not. This is mostly for internal
 * implementation code.
 */
export type ConcreteComponent<
  Props = {},
  RawBindings = any,
  D = any,
  C extends ComputedOptions = ComputedOptions,
  M extends MethodOptions = MethodOptions,
  E extends EmitsOptions | Record<string, any[]> = {},
  S extends Record<string, any> = any,
> =
  | ComponentOptions<Props, RawBindings, D, C, M>
  | FunctionalComponent<Props, E, S>

/**
 * A type used in public APIs where a component type is expected.
 * The constructor type is an artificial type returned by defineComponent().
 */
export type Component<
  Props = any,
  RawBindings = any,
  D = any,
  C extends ComputedOptions = ComputedOptions,
  M extends MethodOptions = MethodOptions,
  E extends EmitsOptions | Record<string, any[]> = {},
  S extends Record<string, any> = any,
> =
  | ConcreteComponent<Props, RawBindings, D, C, M, E, S>
  | ComponentPublicInstanceConstructor<Props>

export type { ComponentOptions }

type LifecycleHook<TFn = Function> = TFn[] | null

// use `E extends any` to force evaluating type to fix #2362
export type SetupContext<
  E = EmitsOptions,
  S extends SlotsType = {},
> = E extends any
  ? {
      attrs: Data
      slots: UnwrapSlotsType<S>
      emit: EmitFn<E>
      expose: (exposed?: Record<string, any>) => void
    }
  : never

/**
 * @internal
 */
export type InternalRenderFunction = {
  (
    ctx: ComponentPublicInstance,
    cache: ComponentInternalInstance['renderCache'],
    // for compiler-optimized bindings
    $props: ComponentInternalInstance['props'],
    $setup: ComponentInternalInstance['setupState'],
    $data: ComponentInternalInstance['data'],
    $options: ComponentInternalInstance['ctx'],
  ): VNodeChild
  _rc?: boolean // isRuntimeCompiled

  // __COMPAT__ only
  _compatChecked?: boolean // v3 and already checked for v2 compat
  _compatWrapped?: boolean // is wrapped for v2 compat
}

/**
 * We expose a subset of properties on the internal instance as they are
 * useful for advanced external libraries and tools.
 */
export interface ComponentInternalInstance {
  uid: number
  type: ConcreteComponent
  parent: ComponentInternalInstance | null
  root: ComponentInternalInstance
  appContext: AppContext
  /**
   * Vnode representing this component in its parent's vdom tree
   */
  vnode: VNode
  /**
   * The pending new vnode from parent updates
   * @internal
   */
  next: VNode | null
  /**
   * Root vnode of this component's own vdom tree
   */
  subTree: VNode
  /**
   * Render effect instance
   */
  effect: ReactiveEffect
  /**
   * Force update render effect
<<<<<<< HEAD
   */
  update: () => void
  /**
   * Render effect job to be passed to scheduler (checks if dirty)
   */
=======
   */
  update: () => void
  /**
   * Render effect job to be passed to scheduler (checks if dirty)
   */
>>>>>>> bb5c31e6
  job: SchedulerJob
  /**
   * The render function that returns vdom tree.
   * @internal
   */
  render: InternalRenderFunction | null
  /**
   * SSR render function
   * @internal
   */
  ssrRender?: Function | null
  /**
   * Object containing values this component provides for its descendants
   * @internal
   */
  provides: Data
  /**
   * Tracking reactive effects (e.g. watchers) associated with this component
   * so that they can be automatically stopped on component unmount
   * @internal
   */
  scope: EffectScope
  /**
   * cache for proxy access type to avoid hasOwnProperty calls
   * @internal
   */
  accessCache: Data | null
  /**
   * cache for render function values that rely on _ctx but won't need updates
   * after initialized (e.g. inline handlers)
   * @internal
   */
  renderCache: (Function | VNode)[]

  /**
   * Resolved component registry, only for components with mixins or extends
   * @internal
   */
  components: Record<string, ConcreteComponent> | null
  /**
   * Resolved directive registry, only for components with mixins or extends
   * @internal
   */
  directives: Record<string, Directive> | null
  /**
   * Resolved filters registry, v2 compat only
   * @internal
   */
  filters?: Record<string, Function>
  /**
   * resolved props options
   * @internal
   */
  propsOptions: NormalizedPropsOptions
  /**
   * resolved emits options
   * @internal
   */
  emitsOptions: ObjectEmitsOptions | null
  /**
   * resolved inheritAttrs options
   * @internal
   */
  inheritAttrs?: boolean
  /**
   * is custom element?
   * @internal
   */
  isCE?: boolean
  /**
   * custom element specific HMR method
   * @internal
   */
  ceReload?: (newStyles?: string[]) => void

  // the rest are only for stateful components ---------------------------------

  // main proxy that serves as the public instance (`this`)
  proxy: ComponentPublicInstance | null

  // exposed properties via expose()
  exposed: Record<string, any> | null
  exposeProxy: Record<string, any> | null

  /**
   * alternative proxy used only for runtime-compiled render functions using
   * `with` block
   * @internal
   */
  withProxy: ComponentPublicInstance | null
  /**
   * This is the target for the public instance proxy. It also holds properties
   * injected by user options (computed, methods etc.) and user-attached
   * custom properties (via `this.x = ...`)
   * @internal
   */
  ctx: Data

  // state
  data: Data
  props: Data
  attrs: Data
  slots: InternalSlots
  refs: Data
  emit: EmitFn

  attrsProxy: Data | null
  slotsProxy: Slots | null

  /**
   * used for keeping track of .once event handlers on components
   * @internal
   */
  emitted: Record<string, boolean> | null
  /**
   * used for caching the value returned from props default factory functions to
   * avoid unnecessary watcher trigger
   * @internal
   */
  propsDefaults: Data
  /**
   * setup related
   * @internal
   */
  setupState: Data
  /**
   * devtools access to additional info
   * @internal
   */
  devtoolsRawSetupState?: any
  /**
   * @internal
   */
  setupContext: SetupContext | null

  /**
   * suspense related
   * @internal
   */
  suspense: SuspenseBoundary | null
  /**
   * suspense pending batch id
   * @internal
   */
  suspenseId: number
  /**
   * @internal
   */
  asyncDep: Promise<any> | null
  /**
   * @internal
   */
  asyncResolved: boolean

  // lifecycle
  isMounted: boolean
  isUnmounted: boolean
  isDeactivated: boolean
  /**
   * @internal
   */
  [LifecycleHooks.BEFORE_CREATE]: LifecycleHook
  /**
   * @internal
   */
  [LifecycleHooks.CREATED]: LifecycleHook
  /**
   * @internal
   */
  [LifecycleHooks.BEFORE_MOUNT]: LifecycleHook
  /**
   * @internal
   */
  [LifecycleHooks.MOUNTED]: LifecycleHook
  /**
   * @internal
   */
  [LifecycleHooks.BEFORE_UPDATE]: LifecycleHook
  /**
   * @internal
   */
  [LifecycleHooks.UPDATED]: LifecycleHook
  /**
   * @internal
   */
  [LifecycleHooks.BEFORE_UNMOUNT]: LifecycleHook
  /**
   * @internal
   */
  [LifecycleHooks.UNMOUNTED]: LifecycleHook
  /**
   * @internal
   */
  [LifecycleHooks.RENDER_TRACKED]: LifecycleHook
  /**
   * @internal
   */
  [LifecycleHooks.RENDER_TRIGGERED]: LifecycleHook
  /**
   * @internal
   */
  [LifecycleHooks.ACTIVATED]: LifecycleHook
  /**
   * @internal
   */
  [LifecycleHooks.DEACTIVATED]: LifecycleHook
  /**
   * @internal
   */
  [LifecycleHooks.ERROR_CAPTURED]: LifecycleHook
  /**
   * @internal
   */
  [LifecycleHooks.SERVER_PREFETCH]: LifecycleHook<() => Promise<unknown>>

  /**
   * For caching bound $forceUpdate on public proxy access
   * @internal
   */
  f?: () => void
  /**
   * For caching bound $nextTick on public proxy access
   * @internal
   */
  n?: () => Promise<void>
  /**
   * `updateTeleportCssVars`
   * For updating css vars on contained teleports
   * @internal
   */
  ut?: (vars?: Record<string, string>) => void

  /**
   * dev only. For style v-bind hydration mismatch checks
   * @internal
   */
  getCssVars?: () => Record<string, string>

  /**
   * v2 compat only, for caching mutated $options
   * @internal
   */
  resolvedOptions?: MergedComponentOptions
}

const emptyAppContext = createAppContext()

let uid = 0

export function createComponentInstance(
  vnode: VNode,
  parent: ComponentInternalInstance | null,
  suspense: SuspenseBoundary | null,
) {
  const type = vnode.type as ConcreteComponent
  // inherit parent app context - or - if root, adopt from root vnode
  const appContext =
    (parent ? parent.appContext : vnode.appContext) || emptyAppContext

  const instance: ComponentInternalInstance = {
    uid: uid++,
    vnode,
    type,
    parent,
    appContext,
    root: null!, // to be immediately set
    next: null,
    subTree: null!, // will be set synchronously right after creation
    effect: null!,
    update: null!, // will be set synchronously right after creation
    job: null!,
    scope: new EffectScope(true /* detached */),
    render: null,
    proxy: null,
    exposed: null,
    exposeProxy: null,
    withProxy: null,
    provides: parent ? parent.provides : Object.create(appContext.provides),
    accessCache: null!,
    renderCache: [],

    // local resolved assets
    components: null,
    directives: null,

    // resolved props and emits options
    propsOptions: normalizePropsOptions(type, appContext),
    emitsOptions: normalizeEmitsOptions(type, appContext),

    // emit
    emit: null!, // to be set immediately
    emitted: null,

    // props default value
    propsDefaults: EMPTY_OBJ,

    // inheritAttrs
    inheritAttrs: type.inheritAttrs,

    // state
    ctx: EMPTY_OBJ,
    data: EMPTY_OBJ,
    props: EMPTY_OBJ,
    attrs: EMPTY_OBJ,
    slots: EMPTY_OBJ,
    refs: EMPTY_OBJ,
    setupState: EMPTY_OBJ,
    setupContext: null,

    attrsProxy: null,
    slotsProxy: null,

    // suspense related
    suspense,
    suspenseId: suspense ? suspense.pendingId : 0,
    asyncDep: null,
    asyncResolved: false,

    // lifecycle hooks
    // not using enums here because it results in computed properties
    isMounted: false,
    isUnmounted: false,
    isDeactivated: false,
    bc: null,
    c: null,
    bm: null,
    m: null,
    bu: null,
    u: null,
    um: null,
    bum: null,
    da: null,
    a: null,
    rtg: null,
    rtc: null,
    ec: null,
    sp: null,
  }
  if (__DEV__) {
    instance.ctx = createDevRenderContext(instance)
  } else {
    instance.ctx = { _: instance }
  }
  instance.root = parent ? parent.root : instance
  instance.emit = emit.bind(null, instance)

  // apply custom element special handling
  if (vnode.ce) {
    vnode.ce(instance)
  }

  return instance
}

export let currentInstance: ComponentInternalInstance | null = null

export const getCurrentInstance: () => ComponentInternalInstance | null = () =>
  currentInstance || currentRenderingInstance

let internalSetCurrentInstance: (
  instance: ComponentInternalInstance | null,
) => void
let setInSSRSetupState: (state: boolean) => void

/**
 * The following makes getCurrentInstance() usage across multiple copies of Vue
 * work. Some cases of how this can happen are summarized in #7590. In principle
 * the duplication should be avoided, but in practice there are often cases
 * where the user is unable to resolve on their own, especially in complicated
 * SSR setups.
 *
 * Note this fix is technically incomplete, as we still rely on other singletons
 * for effectScope and global reactive dependency maps. However, it does make
 * some of the most common cases work. It also warns if the duplication is
 * found during browser execution.
 */
if (__SSR__) {
  type Setter = (v: any) => void
  const g = getGlobalThis()
  const registerGlobalSetter = (key: string, setter: Setter) => {
    let setters: Setter[]
    if (!(setters = g[key])) setters = g[key] = []
    setters.push(setter)
    return (v: any) => {
      if (setters.length > 1) setters.forEach(set => set(v))
      else setters[0](v)
    }
  }
  internalSetCurrentInstance = registerGlobalSetter(
    `__VUE_INSTANCE_SETTERS__`,
    v => (currentInstance = v),
  )
  // also make `isInSSRComponentSetup` sharable across copies of Vue.
  // this is needed in the SFC playground when SSRing async components, since
  // we have to load both the runtime and the server-renderer from CDNs, they
  // contain duplicated copies of Vue runtime code.
  setInSSRSetupState = registerGlobalSetter(
    `__VUE_SSR_SETTERS__`,
    v => (isInSSRComponentSetup = v),
  )
} else {
  internalSetCurrentInstance = i => {
    currentInstance = i
  }
  setInSSRSetupState = v => {
    isInSSRComponentSetup = v
  }
}

export const setCurrentInstance = (instance: ComponentInternalInstance) => {
  const prev = currentInstance
  internalSetCurrentInstance(instance)
  instance.scope.on()
  return () => {
    instance.scope.off()
    internalSetCurrentInstance(prev)
  }
}

export const unsetCurrentInstance = () => {
  currentInstance && currentInstance.scope.off()
  internalSetCurrentInstance(null)
}

const isBuiltInTag = /*#__PURE__*/ makeMap('slot,component')

export function validateComponentName(
  name: string,
  { isNativeTag }: AppConfig,
) {
  if (isBuiltInTag(name) || isNativeTag(name)) {
    warn(
      'Do not use built-in or reserved HTML elements as component id: ' + name,
    )
  }
}

export function isStatefulComponent(instance: ComponentInternalInstance) {
  return instance.vnode.shapeFlag & ShapeFlags.STATEFUL_COMPONENT
}

export let isInSSRComponentSetup = false

export function setupComponent(
  instance: ComponentInternalInstance,
  isSSR = false,
) {
  isSSR && setInSSRSetupState(isSSR)

  const { props, children } = instance.vnode
  const isStateful = isStatefulComponent(instance)
  initProps(instance, props, isStateful, isSSR)
  initSlots(instance, children)

  const setupResult = isStateful
    ? setupStatefulComponent(instance, isSSR)
    : undefined

  isSSR && setInSSRSetupState(false)
  return setupResult
}

function setupStatefulComponent(
  instance: ComponentInternalInstance,
  isSSR: boolean,
) {
  const Component = instance.type as ComponentOptions

  if (__DEV__) {
    if (Component.name) {
      validateComponentName(Component.name, instance.appContext.config)
    }
    if (Component.components) {
      const names = Object.keys(Component.components)
      for (let i = 0; i < names.length; i++) {
        validateComponentName(names[i], instance.appContext.config)
      }
    }
    if (Component.directives) {
      const names = Object.keys(Component.directives)
      for (let i = 0; i < names.length; i++) {
        validateDirectiveName(names[i])
      }
    }
    if (Component.compilerOptions && isRuntimeOnly()) {
      warn(
        `"compilerOptions" is only supported when using a build of Vue that ` +
          `includes the runtime compiler. Since you are using a runtime-only ` +
          `build, the options should be passed via your build tool config instead.`,
      )
    }
  }
  // 0. create render proxy property access cache
  instance.accessCache = Object.create(null)
  // 1. create public instance / render proxy
  instance.proxy = new Proxy(instance.ctx, PublicInstanceProxyHandlers)
  if (__DEV__) {
    exposePropsOnRenderContext(instance)
  }
  // 2. call setup()
  const { setup } = Component
  if (setup) {
    const setupContext = (instance.setupContext =
      setup.length > 1 ? createSetupContext(instance) : null)

    const reset = setCurrentInstance(instance)
    pauseTracking()
    const setupResult = callWithErrorHandling(
      setup,
      instance,
      ErrorCodes.SETUP_FUNCTION,
      [
        __DEV__ ? shallowReadonly(instance.props) : instance.props,
        setupContext,
      ],
    )
    resetTracking()
    reset()

    if (isPromise(setupResult)) {
      setupResult.then(unsetCurrentInstance, unsetCurrentInstance)
      if (isSSR) {
        // return the promise so server-renderer can wait on it
        return setupResult
          .then((resolvedResult: unknown) => {
            handleSetupResult(instance, resolvedResult, isSSR)
          })
          .catch(e => {
            handleError(e, instance, ErrorCodes.SETUP_FUNCTION)
          })
      } else if (__FEATURE_SUSPENSE__) {
        // async setup returned Promise.
        // bail here and wait for re-entry.
        instance.asyncDep = setupResult
        if (__DEV__ && !instance.suspense) {
          const name = Component.name ?? 'Anonymous'
          warn(
            `Component <${name}>: setup function returned a promise, but no ` +
              `<Suspense> boundary was found in the parent component tree. ` +
              `A component with async setup() must be nested in a <Suspense> ` +
              `in order to be rendered.`,
          )
        }
      } else if (__DEV__) {
        warn(
          `setup() returned a Promise, but the version of Vue you are using ` +
            `does not support it yet.`,
        )
      }
    } else {
      handleSetupResult(instance, setupResult, isSSR)
    }
  } else {
    finishComponentSetup(instance, isSSR)
  }
}

export function handleSetupResult(
  instance: ComponentInternalInstance,
  setupResult: unknown,
  isSSR: boolean,
) {
  if (isFunction(setupResult)) {
    // setup returned an inline render function
    if (__SSR__ && (instance.type as ComponentOptions).__ssrInlineRender) {
      // when the function's name is `ssrRender` (compiled by SFC inline mode),
      // set it as ssrRender instead.
      instance.ssrRender = setupResult
    } else {
      instance.render = setupResult as InternalRenderFunction
    }
  } else if (isObject(setupResult)) {
    if (__DEV__ && isVNode(setupResult)) {
      warn(
        `setup() should not return VNodes directly - ` +
          `return a render function instead.`,
      )
    }
    // setup returned bindings.
    // assuming a render function compiled from template is present.
    if (__DEV__ || __FEATURE_PROD_DEVTOOLS__) {
      instance.devtoolsRawSetupState = setupResult
    }
    instance.setupState = proxyRefs(setupResult)
    if (__DEV__) {
      exposeSetupStateOnRenderContext(instance)
    }
  } else if (__DEV__ && setupResult !== undefined) {
    warn(
      `setup() should return an object. Received: ${
        setupResult === null ? 'null' : typeof setupResult
      }`,
    )
  }
  finishComponentSetup(instance, isSSR)
}

type CompileFunction = (
  template: string | object,
  options?: CompilerOptions,
) => InternalRenderFunction

let compile: CompileFunction | undefined
let installWithProxy: (i: ComponentInternalInstance) => void

/**
 * For runtime-dom to register the compiler.
 * Note the exported method uses any to avoid d.ts relying on the compiler types.
 */
export function registerRuntimeCompiler(_compile: any) {
  compile = _compile
  installWithProxy = i => {
    if (i.render!._rc) {
      i.withProxy = new Proxy(i.ctx, RuntimeCompiledPublicInstanceProxyHandlers)
    }
  }
}

// dev only
export const isRuntimeOnly = () => !compile

export function finishComponentSetup(
  instance: ComponentInternalInstance,
  isSSR: boolean,
  skipOptions?: boolean,
) {
  const Component = instance.type as ComponentOptions

  if (__COMPAT__) {
    convertLegacyRenderFn(instance)

    if (__DEV__ && Component.compatConfig) {
      validateCompatConfig(Component.compatConfig)
    }
  }

  // template / render function normalization
  // could be already set when returned from setup()
  if (!instance.render) {
    // only do on-the-fly compile if not in SSR - SSR on-the-fly compilation
    // is done by server-renderer
    if (!isSSR && compile && !Component.render) {
      const template =
        (__COMPAT__ &&
          instance.vnode.props &&
          instance.vnode.props['inline-template']) ||
        Component.template ||
        resolveMergedOptions(instance).template
      if (template) {
        if (__DEV__) {
          startMeasure(instance, `compile`)
        }
        const { isCustomElement, compilerOptions } = instance.appContext.config
        const { delimiters, compilerOptions: componentCompilerOptions } =
          Component
        const finalCompilerOptions: CompilerOptions = extend(
          extend(
            {
              isCustomElement,
              delimiters,
            },
            compilerOptions,
          ),
          componentCompilerOptions,
        )
        if (__COMPAT__) {
          // pass runtime compat config into the compiler
          finalCompilerOptions.compatConfig = Object.create(globalCompatConfig)
          if (Component.compatConfig) {
            // @ts-expect-error types are not compatible
            extend(finalCompilerOptions.compatConfig, Component.compatConfig)
          }
        }
        Component.render = compile(template, finalCompilerOptions)
        if (__DEV__) {
          endMeasure(instance, `compile`)
        }
      }
    }

    instance.render = (Component.render || NOOP) as InternalRenderFunction

    // for runtime-compiled render functions using `with` blocks, the render
    // proxy used needs a different `has` handler which is more performant and
    // also only allows a whitelist of globals to fallthrough.
    if (installWithProxy) {
      installWithProxy(instance)
    }
  }

  // support for 2.x options
  if (__FEATURE_OPTIONS_API__ && !(__COMPAT__ && skipOptions)) {
    const reset = setCurrentInstance(instance)
    pauseTracking()
    try {
      applyOptions(instance)
    } finally {
      resetTracking()
      reset()
    }
  }

  // warn missing template/render
  // the runtime compilation of template in SSR is done by server-render
  if (__DEV__ && !Component.render && instance.render === NOOP && !isSSR) {
    /* istanbul ignore if */
    if (!compile && Component.template) {
      warn(
        `Component provided template option but ` +
          `runtime compilation is not supported in this build of Vue.` +
          (__ESM_BUNDLER__
            ? ` Configure your bundler to alias "vue" to "vue/dist/vue.esm-bundler.js".`
            : __ESM_BROWSER__
              ? ` Use "vue.esm-browser.js" instead.`
              : __GLOBAL__
                ? ` Use "vue.global.js" instead.`
                : ``) /* should not happen */,
      )
    } else {
      warn(`Component is missing template or render function.`)
    }
  }
}

const attrsProxyHandlers = __DEV__
  ? {
      get(target: Data, key: string) {
        markAttrsAccessed()
        track(target, TrackOpTypes.GET, '')
        return target[key]
      },
      set() {
        warn(`setupContext.attrs is readonly.`)
        return false
      },
      deleteProperty() {
        warn(`setupContext.attrs is readonly.`)
        return false
      },
    }
  : {
      get(target: Data, key: string) {
        track(target, TrackOpTypes.GET, '')
        return target[key]
      },
    }

/**
 * Dev-only
 */
function getSlotsProxy(instance: ComponentInternalInstance): Slots {
  return (
    instance.slotsProxy ||
    (instance.slotsProxy = new Proxy(instance.slots, {
      get(target, key: string) {
        track(instance, TrackOpTypes.GET, '$slots')
        return target[key]
      },
    }))
  )
}

export function createSetupContext(
  instance: ComponentInternalInstance,
): SetupContext {
  const expose: SetupContext['expose'] = exposed => {
    if (__DEV__) {
      if (instance.exposed) {
        warn(`expose() should be called only once per setup().`)
      }
      if (exposed != null) {
        let exposedType: string = typeof exposed
        if (exposedType === 'object') {
          if (isArray(exposed)) {
            exposedType = 'array'
          } else if (isRef(exposed)) {
            exposedType = 'ref'
          }
        }
        if (exposedType !== 'object') {
          warn(
            `expose() should be passed a plain object, received ${exposedType}.`,
          )
        }
      }
    }
    instance.exposed = exposed || {}
  }

  if (__DEV__) {
    // We use getters in dev in case libs like test-utils overwrite instance
    // properties (overwrites should not be done in prod)
    let attrsProxy: Data
    return Object.freeze({
      get attrs() {
        return (
          attrsProxy ||
          (attrsProxy = new Proxy(instance.attrs, attrsProxyHandlers))
        )
      },
      get slots() {
        return getSlotsProxy(instance)
      },
      get emit() {
        return (event: string, ...args: any[]) => instance.emit(event, ...args)
      },
      expose,
    })
  } else {
    return {
      attrs: new Proxy(instance.attrs, attrsProxyHandlers),
      slots: instance.slots,
      emit: instance.emit,
      expose,
    }
  }
}

export function getExposeProxy(instance: ComponentInternalInstance) {
  if (instance.exposed) {
    return (
      instance.exposeProxy ||
      (instance.exposeProxy = new Proxy(proxyRefs(markRaw(instance.exposed)), {
        get(target, key: string) {
          if (key in target) {
            return target[key]
          } else if (key in publicPropertiesMap) {
            return publicPropertiesMap[key](instance)
          }
        },
        has(target, key: string) {
          return key in target || key in publicPropertiesMap
        },
      }))
    )
  }
}

const classifyRE = /(?:^|[-_])(\w)/g
const classify = (str: string): string =>
  str.replace(classifyRE, c => c.toUpperCase()).replace(/[-_]/g, '')

export function getComponentName(
  Component: ConcreteComponent,
  includeInferred = true,
): string | false | undefined {
  return isFunction(Component)
    ? Component.displayName || Component.name
    : Component.name || (includeInferred && Component.__name)
}

/* istanbul ignore next */
export function formatComponentName(
  instance: ComponentInternalInstance | null,
  Component: ConcreteComponent,
  isRoot = false,
): string {
  let name = getComponentName(Component)
  if (!name && Component.__file) {
    const match = Component.__file.match(/([^/\\]+)\.\w+$/)
    if (match) {
      name = match[1]
    }
  }

  if (!name && instance && instance.parent) {
    // try to infer the name based on reverse resolution
    const inferFromRegistry = (registry: Record<string, any> | undefined) => {
      for (const key in registry) {
        if (registry[key] === Component) {
          return key
        }
      }
    }
    name =
      inferFromRegistry(
        instance.components ||
          (instance.parent.type as ComponentOptions).components,
      ) || inferFromRegistry(instance.appContext.components)
  }

  return name ? classify(name) : isRoot ? `App` : `Anonymous`
}

export function isClassComponent(value: unknown): value is ClassComponent {
  return isFunction(value) && '__vccOpts' in value
}<|MERGE_RESOLUTION|>--- conflicted
+++ resolved
@@ -286,19 +286,11 @@
   effect: ReactiveEffect
   /**
    * Force update render effect
-<<<<<<< HEAD
    */
   update: () => void
   /**
    * Render effect job to be passed to scheduler (checks if dirty)
    */
-=======
-   */
-  update: () => void
-  /**
-   * Render effect job to be passed to scheduler (checks if dirty)
-   */
->>>>>>> bb5c31e6
   job: SchedulerJob
   /**
    * The render function that returns vdom tree.
