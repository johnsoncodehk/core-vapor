--- conflicted
+++ resolved
@@ -1,23 +1,12 @@
 import type { VNode } from './vnode'
 import {
-<<<<<<< HEAD
-  ComponentInternalInstance,
-  ConcreteComponent,
-  formatComponentName
-} from './component'
-import { isString, isFunction, Data } from '@vue/shared'
-import { toRaw, isRef, pauseTracking, resetTracking } from '@vue/reactivity'
-import { callWithErrorHandling, ErrorCodes } from './errorHandling'
-=======
   type ComponentInternalInstance,
   type ConcreteComponent,
-  type Data,
   formatComponentName,
 } from './component'
-import { isFunction, isString } from '@vue/shared'
+import { type Data, isFunction, isString } from '@vue/shared'
 import { isRef, pauseTracking, resetTracking, toRaw } from '@vue/reactivity'
 import { ErrorCodes, callWithErrorHandling } from './errorHandling'
->>>>>>> a41c5f1f
 
 type ComponentVNode = VNode & {
   type: ConcreteComponent
