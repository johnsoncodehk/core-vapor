import { pauseTracking, resetTracking } from '@vue/reactivity'
import type { VNode } from './vnode'
import type { ComponentInternalInstance } from './component'
import { popWarningContext, pushWarningContext, warn } from './warning'
import { EMPTY_OBJ, isArray, isFunction, isPromise } from '@vue/shared'
import { LifecycleHooks } from './enums'
<<<<<<< HEAD
import { BaseWatchErrorCodes } from '@vue/reactivity'
=======
import { WatchErrorCodes } from '@vue/reactivity'
>>>>>>> 9a36f2a0

// contexts where user provided function may be executed, in addition to
// lifecycle hooks.
export enum ErrorCodes {
  SETUP_FUNCTION,
  RENDER_FUNCTION,
  // The error codes for the watch have been transferred to the reactivity
  // package along with baseWatch to maintain code compatibility. Hence,
  // it is essential to keep these values unchanged.
  // WATCH_GETTER,
  // WATCH_CALLBACK,
  // WATCH_CLEANUP,
  NATIVE_EVENT_HANDLER = 5,
  COMPONENT_EVENT_HANDLER,
  VNODE_HOOK,
  DIRECTIVE_HOOK,
  TRANSITION_HOOK,
  APP_ERROR_HANDLER,
  APP_WARN_HANDLER,
  FUNCTION_REF,
  ASYNC_COMPONENT_LOADER,
  SCHEDULER,
  COMPONENT_UPDATE,
  APP_UNMOUNT_CLEANUP,
}

<<<<<<< HEAD
export type ErrorTypes = LifecycleHooks | ErrorCodes | BaseWatchErrorCodes

=======
>>>>>>> 9a36f2a0
export const ErrorTypeStrings: Record<ErrorTypes, string> = {
  [LifecycleHooks.SERVER_PREFETCH]: 'serverPrefetch hook',
  [LifecycleHooks.BEFORE_CREATE]: 'beforeCreate hook',
  [LifecycleHooks.CREATED]: 'created hook',
  [LifecycleHooks.BEFORE_MOUNT]: 'beforeMount hook',
  [LifecycleHooks.MOUNTED]: 'mounted hook',
  [LifecycleHooks.BEFORE_UPDATE]: 'beforeUpdate hook',
  [LifecycleHooks.UPDATED]: 'updated',
  [LifecycleHooks.BEFORE_UNMOUNT]: 'beforeUnmount hook',
  [LifecycleHooks.UNMOUNTED]: 'unmounted hook',
  [LifecycleHooks.ACTIVATED]: 'activated hook',
  [LifecycleHooks.DEACTIVATED]: 'deactivated hook',
  [LifecycleHooks.ERROR_CAPTURED]: 'errorCaptured hook',
  [LifecycleHooks.RENDER_TRACKED]: 'renderTracked hook',
  [LifecycleHooks.RENDER_TRIGGERED]: 'renderTriggered hook',
  [ErrorCodes.SETUP_FUNCTION]: 'setup function',
  [ErrorCodes.RENDER_FUNCTION]: 'render function',
<<<<<<< HEAD
  [BaseWatchErrorCodes.WATCH_GETTER]: 'watcher getter',
  [BaseWatchErrorCodes.WATCH_CALLBACK]: 'watcher callback',
  [BaseWatchErrorCodes.WATCH_CLEANUP]: 'watcher cleanup function',
=======
  [WatchErrorCodes.WATCH_GETTER]: 'watcher getter',
  [WatchErrorCodes.WATCH_CALLBACK]: 'watcher callback',
  [WatchErrorCodes.WATCH_CLEANUP]: 'watcher cleanup function',
>>>>>>> 9a36f2a0
  [ErrorCodes.NATIVE_EVENT_HANDLER]: 'native event handler',
  [ErrorCodes.COMPONENT_EVENT_HANDLER]: 'component event handler',
  [ErrorCodes.VNODE_HOOK]: 'vnode hook',
  [ErrorCodes.DIRECTIVE_HOOK]: 'directive hook',
  [ErrorCodes.TRANSITION_HOOK]: 'transition hook',
  [ErrorCodes.APP_ERROR_HANDLER]: 'app errorHandler',
  [ErrorCodes.APP_WARN_HANDLER]: 'app warnHandler',
  [ErrorCodes.FUNCTION_REF]: 'ref function',
  [ErrorCodes.ASYNC_COMPONENT_LOADER]: 'async component loader',
  [ErrorCodes.SCHEDULER]: 'scheduler flush',
  [ErrorCodes.COMPONENT_UPDATE]: 'component update',
  [ErrorCodes.APP_UNMOUNT_CLEANUP]: 'app unmount cleanup function',
}

<<<<<<< HEAD
=======
export type ErrorTypes = LifecycleHooks | ErrorCodes | WatchErrorCodes

>>>>>>> 9a36f2a0
export function callWithErrorHandling(
  fn: Function,
  instance: ComponentInternalInstance | null | undefined,
  type: ErrorTypes,
  args?: unknown[],
): any {
  try {
    return args ? fn(...args) : fn()
  } catch (err) {
    handleError(err, instance, type)
  }
}

export function callWithAsyncErrorHandling(
  fn: Function | Function[],
  instance: ComponentInternalInstance | null,
  type: ErrorTypes,
  args?: unknown[],
): any {
  if (isFunction(fn)) {
    const res = callWithErrorHandling(fn, instance, type, args)
    if (res && isPromise(res)) {
      res.catch(err => {
        handleError(err, instance, type)
      })
    }
    return res
  }

  if (isArray(fn)) {
    const values = []
    for (let i = 0; i < fn.length; i++) {
      values.push(callWithAsyncErrorHandling(fn[i], instance, type, args))
    }
    return values
  } else if (__DEV__) {
    warn(
      `Invalid value type passed to callWithAsyncErrorHandling(): ${typeof fn}`,
    )
  }
}

export function handleError(
  err: unknown,
  instance: ComponentInternalInstance | null | undefined,
  type: ErrorTypes,
  throwInDev = true,
): void {
  const contextVNode = instance ? instance.vnode : null
  const { errorHandler, throwUnhandledErrorInProduction } =
    (instance && instance.appContext.config) || EMPTY_OBJ
  if (instance) {
    let cur = instance.parent
    // the exposed instance is the render proxy to keep it consistent with 2.x
    const exposedInstance = instance.proxy
    // in production the hook receives only the error code
    const errorInfo = __DEV__
      ? ErrorTypeStrings[type]
      : `https://vuejs.org/error-reference/#runtime-${type}`
    while (cur) {
      const errorCapturedHooks = cur.ec
      if (errorCapturedHooks) {
        for (let i = 0; i < errorCapturedHooks.length; i++) {
          if (
            errorCapturedHooks[i](err, exposedInstance, errorInfo) === false
          ) {
            return
          }
        }
      }
      cur = cur.parent
    }
    // app-level handling
    if (errorHandler) {
      pauseTracking()
      callWithErrorHandling(errorHandler, null, ErrorCodes.APP_ERROR_HANDLER, [
        err,
        exposedInstance,
        errorInfo,
      ])
      resetTracking()
      return
    }
  }
  logError(err, type, contextVNode, throwInDev, throwUnhandledErrorInProduction)
}

function logError(
  err: unknown,
  type: ErrorTypes,
  contextVNode: VNode | null,
  throwInDev = true,
  throwInProd = false,
) {
  if (__DEV__) {
    const info = ErrorTypeStrings[type]
    if (contextVNode) {
      pushWarningContext(contextVNode)
    }
    warn(`Unhandled error${info ? ` during execution of ${info}` : ``}`)
    if (contextVNode) {
      popWarningContext()
    }
    // crash in dev by default so it's more noticeable
    if (throwInDev) {
      throw err
    } else if (!__TEST__) {
      console.error(err)
    }
  } else if (throwInProd) {
    throw err
  } else {
    // recover in prod to reduce the impact on end-user
    console.error(err)
  }
}<|MERGE_RESOLUTION|>--- conflicted
+++ resolved
@@ -4,11 +4,7 @@
 import { popWarningContext, pushWarningContext, warn } from './warning'
 import { EMPTY_OBJ, isArray, isFunction, isPromise } from '@vue/shared'
 import { LifecycleHooks } from './enums'
-<<<<<<< HEAD
-import { BaseWatchErrorCodes } from '@vue/reactivity'
-=======
 import { WatchErrorCodes } from '@vue/reactivity'
->>>>>>> 9a36f2a0
 
 // contexts where user provided function may be executed, in addition to
 // lifecycle hooks.
@@ -35,11 +31,6 @@
   APP_UNMOUNT_CLEANUP,
 }
 
-<<<<<<< HEAD
-export type ErrorTypes = LifecycleHooks | ErrorCodes | BaseWatchErrorCodes
-
-=======
->>>>>>> 9a36f2a0
 export const ErrorTypeStrings: Record<ErrorTypes, string> = {
   [LifecycleHooks.SERVER_PREFETCH]: 'serverPrefetch hook',
   [LifecycleHooks.BEFORE_CREATE]: 'beforeCreate hook',
@@ -57,15 +48,9 @@
   [LifecycleHooks.RENDER_TRIGGERED]: 'renderTriggered hook',
   [ErrorCodes.SETUP_FUNCTION]: 'setup function',
   [ErrorCodes.RENDER_FUNCTION]: 'render function',
-<<<<<<< HEAD
-  [BaseWatchErrorCodes.WATCH_GETTER]: 'watcher getter',
-  [BaseWatchErrorCodes.WATCH_CALLBACK]: 'watcher callback',
-  [BaseWatchErrorCodes.WATCH_CLEANUP]: 'watcher cleanup function',
-=======
   [WatchErrorCodes.WATCH_GETTER]: 'watcher getter',
   [WatchErrorCodes.WATCH_CALLBACK]: 'watcher callback',
   [WatchErrorCodes.WATCH_CLEANUP]: 'watcher cleanup function',
->>>>>>> 9a36f2a0
   [ErrorCodes.NATIVE_EVENT_HANDLER]: 'native event handler',
   [ErrorCodes.COMPONENT_EVENT_HANDLER]: 'component event handler',
   [ErrorCodes.VNODE_HOOK]: 'vnode hook',
@@ -80,11 +65,8 @@
   [ErrorCodes.APP_UNMOUNT_CLEANUP]: 'app unmount cleanup function',
 }
 
-<<<<<<< HEAD
-=======
 export type ErrorTypes = LifecycleHooks | ErrorCodes | WatchErrorCodes
 
->>>>>>> 9a36f2a0
 export function callWithErrorHandling(
   fn: Function,
   instance: ComponentInternalInstance | null | undefined,
