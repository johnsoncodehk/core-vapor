import {
  CompilerDeprecationTypes,
  type DirectiveTransform,
  type ExpressionNode,
  NodeTypes,
  type SourceLocation,
  type TransformContext,
  transformOn as baseTransform,
  checkCompatEnabled,
  createCallExpression,
  createCompoundExpression,
  createObjectProperty,
  createSimpleExpression,
  isStaticExp,
} from '@vue/compiler-core'
import { V_ON_WITH_KEYS, V_ON_WITH_MODIFIERS } from '../runtimeHelpers'
import { capitalize, isString, makeMap } from '@vue/shared'

const isEventOptionModifier = /*@__PURE__*/ makeMap(`passive,once,capture`)
const isNonKeyModifier = /*@__PURE__*/ makeMap(
  // event propagation management
  `stop,prevent,self,` +
    // system modifiers + exact
    `ctrl,shift,alt,meta,exact,` +
    // mouse
    `middle`,
)
// left & right could be mouse or key modifiers based on event type
const maybeKeyModifier = /*@__PURE__*/ makeMap('left,right')
const isKeyboardEvent = /*@__PURE__*/ makeMap(`onkeyup,onkeydown,onkeypress`)

<<<<<<< HEAD
export const resolveModifiers = (
  key: ExpressionNode | string,
  modifiers: string[],
  context: TransformContext | null,
=======
const resolveModifiers = (
  key: ExpressionNode,
  modifiers: SimpleExpressionNode[],
  context: TransformContext,
>>>>>>> 9a36f2a0
  loc: SourceLocation,
): {
  keyModifiers: string[]
  nonKeyModifiers: string[]
  eventOptionModifiers: string[]
} => {
  const keyModifiers = []
  const nonKeyModifiers = []
  const eventOptionModifiers = []

  for (let i = 0; i < modifiers.length; i++) {
    const modifier = modifiers[i].content

    if (
      __COMPAT__ &&
      modifier === 'native' &&
      context &&
      checkCompatEnabled(
        CompilerDeprecationTypes.COMPILER_V_ON_NATIVE,
        context,
        loc,
      )
    ) {
      eventOptionModifiers.push(modifier)
    } else if (isEventOptionModifier(modifier)) {
      // eventOptionModifiers: modifiers for addEventListener() options,
      // e.g. .passive & .capture
      eventOptionModifiers.push(modifier)
    } else {
      const keyString = isString(key)
        ? key
        : isStaticExp(key)
          ? key.content
          : null

      // runtimeModifiers: modifiers that needs runtime guards
      if (maybeKeyModifier(modifier)) {
<<<<<<< HEAD
        if (keyString) {
          if (isKeyboardEvent(keyString)) {
=======
        if (isStaticExp(key)) {
          if (
            isKeyboardEvent((key as SimpleExpressionNode).content.toLowerCase())
          ) {
>>>>>>> 9a36f2a0
            keyModifiers.push(modifier)
          } else {
            nonKeyModifiers.push(modifier)
          }
        } else {
          keyModifiers.push(modifier)
          nonKeyModifiers.push(modifier)
        }
      } else {
        if (isNonKeyModifier(modifier)) {
          nonKeyModifiers.push(modifier)
        } else if (!keyString || isKeyboardEvent(keyString)) {
          keyModifiers.push(modifier)
        }
      }
    }
  }

  return {
    keyModifiers,
    nonKeyModifiers,
    eventOptionModifiers,
  }
}

const transformClick = (key: ExpressionNode, event: string) => {
  const isStaticClick =
    isStaticExp(key) && key.content.toLowerCase() === 'onclick'
  return isStaticClick
    ? createSimpleExpression(event, true)
    : key.type !== NodeTypes.SIMPLE_EXPRESSION
      ? createCompoundExpression([
          `(`,
          key,
          `) === "onClick" ? "${event}" : (`,
          key,
          `)`,
        ])
      : key
}

export const transformOn: DirectiveTransform = (dir, node, context) => {
  return baseTransform(dir, node, context, baseResult => {
    const { modifiers } = dir
    if (!modifiers.length) return baseResult

    let { key, value: handlerExp } = baseResult.props[0]
    const { keyModifiers, nonKeyModifiers, eventOptionModifiers } =
      resolveModifiers(key, modifiers, context, dir.loc)

    // normalize click.right and click.middle since they don't actually fire
    if (nonKeyModifiers.includes('right')) {
      key = transformClick(key, `onContextmenu`)
    }
    if (nonKeyModifiers.includes('middle')) {
      key = transformClick(key, `onMouseup`)
    }

    if (nonKeyModifiers.length) {
      handlerExp = createCallExpression(context.helper(V_ON_WITH_MODIFIERS), [
        handlerExp,
        JSON.stringify(nonKeyModifiers),
      ])
    }

    if (
      keyModifiers.length &&
      // if event name is dynamic, always wrap with keys guard
      (!isStaticExp(key) || isKeyboardEvent(key.content.toLowerCase()))
    ) {
      handlerExp = createCallExpression(context.helper(V_ON_WITH_KEYS), [
        handlerExp,
        JSON.stringify(keyModifiers),
      ])
    }

    if (eventOptionModifiers.length) {
      const modifierPostfix = eventOptionModifiers.map(capitalize).join('')
      key = isStaticExp(key)
        ? createSimpleExpression(`${key.content}${modifierPostfix}`, true)
        : createCompoundExpression([`(`, key, `) + "${modifierPostfix}"`])
    }

    return {
      props: [createObjectProperty(key, handlerExp)],
    }
  })
}<|MERGE_RESOLUTION|>--- conflicted
+++ resolved
@@ -3,6 +3,7 @@
   type DirectiveTransform,
   type ExpressionNode,
   NodeTypes,
+  type SimpleExpressionNode,
   type SourceLocation,
   type TransformContext,
   transformOn as baseTransform,
@@ -29,17 +30,10 @@
 const maybeKeyModifier = /*@__PURE__*/ makeMap('left,right')
 const isKeyboardEvent = /*@__PURE__*/ makeMap(`onkeyup,onkeydown,onkeypress`)
 
-<<<<<<< HEAD
 export const resolveModifiers = (
   key: ExpressionNode | string,
-  modifiers: string[],
+  modifiers: SimpleExpressionNode[],
   context: TransformContext | null,
-=======
-const resolveModifiers = (
-  key: ExpressionNode,
-  modifiers: SimpleExpressionNode[],
-  context: TransformContext,
->>>>>>> 9a36f2a0
   loc: SourceLocation,
 ): {
   keyModifiers: string[]
@@ -77,15 +71,8 @@
 
       // runtimeModifiers: modifiers that needs runtime guards
       if (maybeKeyModifier(modifier)) {
-<<<<<<< HEAD
         if (keyString) {
-          if (isKeyboardEvent(keyString)) {
-=======
-        if (isStaticExp(key)) {
-          if (
-            isKeyboardEvent((key as SimpleExpressionNode).content.toLowerCase())
-          ) {
->>>>>>> 9a36f2a0
+          if (isKeyboardEvent(keyString.toLowerCase())) {
             keyModifiers.push(modifier)
           } else {
             nonKeyModifiers.push(modifier)
@@ -97,7 +84,7 @@
       } else {
         if (isNonKeyModifier(modifier)) {
           nonKeyModifiers.push(modifier)
-        } else if (!keyString || isKeyboardEvent(keyString)) {
+        } else {
           keyModifiers.push(modifier)
         }
       }
