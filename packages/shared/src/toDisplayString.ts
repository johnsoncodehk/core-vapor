import { ReactiveFlags } from '@vue/reactivity'
import {
  isArray,
  isFunction,
  isMap,
  isObject,
  isPlainObject,
  isSet,
  isString,
  isSymbol,
  objectToString,
} from './general'

// can't use isRef here since @vue/shared has no deps
const isRef = (val: any): val is { value: unknown } => {
  return !!(val && val.__v_isRef === true)
}

/**
 * For converting {{ interpolation }} values to displayed strings.
 * @private
 */
export const toDisplayString = (val: unknown): string => {
  return isString(val)
    ? val
    : val == null
      ? ''
      : isArray(val) ||
          (isObject(val) &&
            (val.toString === objectToString || !isFunction(val.toString)))
        ? isRef(val)
          ? toDisplayString(val.value)
          : JSON.stringify(val, replacer, 2)
        : String(val)
}

<<<<<<< HEAD
const replacer = (_key: string, val: any): any => {
  // can't use isRef here since @vue/shared has no deps
  if (val && val[ReactiveFlags.IS_REF]) {
=======
const replacer = (_key: string, val: unknown): any => {
  if (isRef(val)) {
>>>>>>> fd5c001e
    return replacer(_key, val.value)
  } else if (isMap(val)) {
    return {
      [`Map(${val.size})`]: [...val.entries()].reduce(
        (entries, [key, val], i) => {
          entries[stringifySymbol(key, i) + ' =>'] = val
          return entries
        },
        {} as Record<string, any>,
      ),
    }
  } else if (isSet(val)) {
    return {
      [`Set(${val.size})`]: [...val.values()].map(v => stringifySymbol(v)),
    }
  } else if (isSymbol(val)) {
    return stringifySymbol(val)
  } else if (isObject(val) && !isArray(val) && !isPlainObject(val)) {
    // native elements
    return String(val)
  }
  return val
}

const stringifySymbol = (v: unknown, i: number | string = ''): any =>
  // Symbol.description in es2019+ so we need to cast here to pass
  // the lib: es2016 check
  isSymbol(v) ? `Symbol(${(v as any).description ?? i})` : v<|MERGE_RESOLUTION|>--- conflicted
+++ resolved
@@ -1,3 +1,4 @@
+// enums are compiled away via custom transform so no real dependency here
 import { ReactiveFlags } from '@vue/reactivity'
 import {
   isArray,
@@ -13,7 +14,7 @@
 
 // can't use isRef here since @vue/shared has no deps
 const isRef = (val: any): val is { value: unknown } => {
-  return !!(val && val.__v_isRef === true)
+  return !!(val && val[ReactiveFlags.IS_REF] === true)
 }
 
 /**
@@ -34,14 +35,8 @@
         : String(val)
 }
 
-<<<<<<< HEAD
-const replacer = (_key: string, val: any): any => {
-  // can't use isRef here since @vue/shared has no deps
-  if (val && val[ReactiveFlags.IS_REF]) {
-=======
 const replacer = (_key: string, val: unknown): any => {
   if (isRef(val)) {
->>>>>>> fd5c001e
     return replacer(_key, val.value)
   } else if (isMap(val)) {
     return {
