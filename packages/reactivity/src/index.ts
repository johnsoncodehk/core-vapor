export {
  ref,
  shallowRef,
  isRef,
  toRef,
  toValue,
  toRefs,
  unref,
  proxyRefs,
  customRef,
  triggerRef,
  type Ref,
  type MaybeRef,
  type MaybeRefOrGetter,
  type ToRef,
  type ToRefs,
  type UnwrapRef,
  type ShallowRef,
  type ShallowUnwrapRef,
  type RefUnwrapBailTypes,
  type CustomRefFactory,
} from './ref'
export {
  reactive,
  readonly,
  isReactive,
  isReadonly,
  isShallow,
  isProxy,
  shallowReactive,
  shallowReadonly,
  markRaw,
  toRaw,
  toReactive,
  toReadonly,
  type Raw,
  type DeepReadonly,
  type ShallowReactive,
  type UnwrapNestedRefs,
} from './reactive'
export {
  computed,
  type ComputedRef,
  type WritableComputedRef,
  type WritableComputedOptions,
  type ComputedGetter,
  type ComputedSetter,
  type ComputedRefImpl,
} from './computed'
export {
  effect,
  stop,
  enableTracking,
  pauseTracking,
  resetTracking,
  onEffectCleanup,
  ReactiveEffect,
  EffectFlags,
  type ReactiveEffectRunner,
  type ReactiveEffectOptions,
  type EffectScheduler,
  type DebuggerOptions,
  type DebuggerEvent,
  type DebuggerEventExtraInfo,
} from './effect'
export {
  trigger,
  track,
  ITERATE_KEY,
  ARRAY_ITERATE_KEY,
  MAP_KEY_ITERATE_KEY,
} from './dep'
export {
  effectScope,
  EffectScope,
  getCurrentScope,
  onScopeDispose,
} from './effectScope'
<<<<<<< HEAD
export { TrackOpTypes, TriggerOpTypes, ReactiveFlags } from './constants'
export {
  baseWatch,
  onEffectCleanup,
  traverse,
  BaseWatchErrorCodes,
  type BaseWatchOptions,
  type BaseWatchMiddleware,
  type Scheduler,
  type SchedulerJob,
} from './baseWatch'
=======
export { reactiveReadArray, shallowReadArray } from './arrayInstrumentations'
export { TrackOpTypes, TriggerOpTypes, ReactiveFlags } from './constants'
>>>>>>> 9a936aae
<|MERGE_RESOLUTION|>--- conflicted
+++ resolved
@@ -76,7 +76,7 @@
   getCurrentScope,
   onScopeDispose,
 } from './effectScope'
-<<<<<<< HEAD
+export { reactiveReadArray, shallowReadArray } from './arrayInstrumentations'
 export { TrackOpTypes, TriggerOpTypes, ReactiveFlags } from './constants'
 export {
   baseWatch,
@@ -87,8 +87,4 @@
   type BaseWatchMiddleware,
   type Scheduler,
   type SchedulerJob,
-} from './baseWatch'
-=======
-export { reactiveReadArray, shallowReadArray } from './arrayInstrumentations'
-export { TrackOpTypes, TriggerOpTypes, ReactiveFlags } from './constants'
->>>>>>> 9a936aae
+} from './baseWatch'