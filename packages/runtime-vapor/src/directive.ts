--- conflicted
+++ resolved
@@ -1,13 +1,7 @@
 import { isFunction } from '@vue/shared'
-<<<<<<< HEAD
-import { currentInstance, type ComponentInternalInstance } from './component'
-import { effect } from './scheduler'
-import { getExposeProxy } from '@vue/runtime-core'
-=======
 import { type ComponentInternalInstance, currentInstance } from './component'
 import { watchEffect } from './apiWatch'
->>>>>>> 3d3d08d0
-
+import { getExposeProxy } from '@vue/runtime-core'
 export type DirectiveModifiers<M extends string = string> = Record<M, boolean>
 
 export interface DirectiveBinding<V = any, M extends string = string> {
