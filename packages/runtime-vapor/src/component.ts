--- conflicted
+++ resolved
@@ -1,16 +1,8 @@
-<<<<<<< HEAD
-import { EffectScope, isRef, Ref, ref } from '@vue/reactivity'
+import { EffectScope, isRef, type Ref, ref } from '@vue/reactivity'
 
 import { EMPTY_OBJ, isArray } from '@vue/shared'
-import { Block } from './render'
-import { type DirectiveBinding } from './directive'
-=======
-import { EffectScope, type Ref, ref } from '@vue/reactivity'
-
-import { EMPTY_OBJ } from '@vue/shared'
 import type { Block } from './render'
 import type { DirectiveBinding } from './directive'
->>>>>>> 3d3d08d0
 import {
   type ComponentPropsOptions,
   type NormalizedPropsOptions,
@@ -18,13 +10,8 @@
 } from './componentProps'
 
 import type { Data } from '@vue/shared'
-<<<<<<< HEAD
-import { VaporLifecycleHooks } from './apiLifecycle'
+import { VaporLifecycleHooks } from './enums'
 import { warn } from '@vue/runtime-core'
-=======
-import { VaporLifecycleHooks } from './enums'
->>>>>>> 3d3d08d0
-
 export type Component = FunctionalComponent | ObjectComponent
 
 export type SetupFn = (props: any, ctx: any) => Block | Data
