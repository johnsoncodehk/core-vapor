{
  "compilerOptions": {
    "baseUrl": ".",
    "outDir": "temp",
    "sourceMap": false,
    "target": "es2016",
    "newLine": "LF",
    "useDefineForClassFields": false,
    "module": "esnext",
    "moduleResolution": "bundler",
    "allowJs": true,
    "strict": true,
    "noUnusedLocals": true,
    "experimentalDecorators": true,
    "resolveJsonModule": true,
    "isolatedModules": true,
    "skipLibCheck": true,
    "esModuleInterop": true,
    "removeComments": false,
    "jsx": "preserve",
    "lib": ["es2016", "dom"],
    "types": ["vitest/globals", "puppeteer", "node"],
    "rootDir": ".",
    "paths": {
      "@vue/compat": ["packages/vue-compat/src"],
      "@vue/vapor": ["packages/vue-vapor/src"],
      "@vue/*": ["packages/*/src"],
      "vue": ["packages/vue/src"]
    }
  },
  "include": [
    "packages/global.d.ts",
    "packages/*/src",
    "packages/runtime-dom/types/jsx.d.ts",
    "packages/*/__tests__",
    "packages/dts-test",
    "packages/vue/jsx-runtime",
    "scripts/*",
<<<<<<< HEAD
    "rollup.*.js",
    "playground"
  ]
=======
    "rollup.*.js"
  ],
  "exclude": ["packages/sfc-playground/src/vue-dev-proxy*"]
>>>>>>> 524e660e
}<|MERGE_RESOLUTION|>--- conflicted
+++ resolved
@@ -36,13 +36,8 @@
     "packages/dts-test",
     "packages/vue/jsx-runtime",
     "scripts/*",
-<<<<<<< HEAD
     "rollup.*.js",
     "playground"
-  ]
-=======
-    "rollup.*.js"
   ],
   "exclude": ["packages/sfc-playground/src/vue-dev-proxy*"]
->>>>>>> 524e660e
 }