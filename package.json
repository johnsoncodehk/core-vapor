{
  "private": true,
<<<<<<< HEAD
  "version": "3.0.0-vapor",
  "packageManager": "pnpm@9.0.5",
=======
  "version": "3.5.0-alpha.2",
  "packageManager": "pnpm@9.0.6",
>>>>>>> b295cdf4
  "type": "module",
  "scripts": {
    "dev": "node scripts/dev.js vue vue-vapor",
    "build": "node scripts/build.js",
    "build-dts": "tsc -p tsconfig.build-browser.json && tsc -p tsconfig.build-node.json && rollup -c rollup.dts.config.js",
    "clean": "rimraf packages/*/dist temp .eslintcache",
    "size": "run-s \"size-*\" && tsx scripts/usage-size.ts",
    "size-global": "node scripts/build.js vue vue-vapor runtime-dom runtime-vapor compiler-dom compiler-vapor -f global -p --size",
    "size-esm-runtime": "node scripts/build.js vue vue-vapor -f esm-bundler-runtime",
    "size-esm": "node scripts/build.js runtime-shared runtime-dom runtime-vapor runtime-core reactivity shared -f esm-bundler",
    "check": "tsc --incremental --noEmit",
    "lint": "eslint --cache .",
    "format": "prettier --write --cache .",
    "format-check": "prettier --check --cache .",
    "test": "vitest",
    "test-unit": "vitest -c vitest.unit.config.ts",
    "test-e2e": "node scripts/build.js vue -f global -d && vitest -c vitest.e2e.config.ts",
    "test-dts": "run-s build-dts test-dts-only",
    "test-dts-only": "tsc -p packages/dts-built-test/tsconfig.json && tsc -p ./packages/dts-test/tsconfig.test.json",
    "test-coverage": "vitest -c vitest.unit.config.ts --coverage",
    "test-bench": "vitest bench",
    "release": "node scripts/release.js",
    "changelog": "conventional-changelog -p angular -i CHANGELOG.md -s",
    "dev-esm": "node scripts/dev.js -if esm-bundler-runtime",
    "dev-prepare-cjs": "node scripts/prepare-cjs.js || npm run build-all-cjs",
    "dev-compiler": "run-p \"dev template-explorer\" serve",
    "dev-sfc": "run-s dev-prepare-cjs dev-sfc-run",
    "dev-sfc-serve": "vite packages/sfc-playground --host",
    "dev-sfc-run": "run-p \"dev compiler-sfc -f esm-browser\" \"dev vue -if esm-bundler-runtime\" \"dev vue -ipf esm-browser-runtime\" \"dev server-renderer -if esm-bundler\" dev-sfc-serve",
    "dev-vapor": "pnpm -C playground run dev",
    "serve": "serve",
    "open": "open http://localhost:3000/packages/template-explorer/local.html",
    "build-sfc-playground": "run-s build-all-cjs build-runtime-esm build-browser-esm build-ssr-esm build-sfc-playground-self",
    "build-all-cjs": "node scripts/build.js vue runtime compiler reactivity shared -af cjs",
    "build-runtime-esm": "node scripts/build.js runtime reactivity shared -af esm-bundler && node scripts/build.js vue -f esm-bundler-runtime && node scripts/build.js vue -f esm-browser-runtime",
    "build-browser-esm": "node scripts/build.js runtime reactivity shared -af esm-bundler && node scripts/build.js vue -f esm-bundler && node scripts/build.js vue -f esm-browser",
    "build-ssr-esm": "node scripts/build.js compiler-sfc server-renderer vue-vapor -f esm-browser",
    "build-sfc-playground-self": "cd packages/sfc-playground && npm run build",
    "preinstall": "npx only-allow pnpm",
    "postinstall": "simple-git-hooks"
  },
  "simple-git-hooks": {
    "pre-commit": "pnpm lint-staged"
  },
  "lint-staged": {
    "*.{js,json}": [
      "prettier --write"
    ],
    "*.ts?(x)": [
      "eslint --fix",
      "prettier --parser=typescript --write"
    ]
  },
  "engines": {
    "node": ">=18.12.0"
  },
  "devDependencies": {
    "@babel/parser": "^7.24.4",
    "@babel/types": "^7.24.0",
    "@codspeed/vitest-plugin": "^3.1.0",
    "@rollup/plugin-alias": "^5.1.0",
    "@rollup/plugin-commonjs": "^25.0.7",
    "@rollup/plugin-json": "^6.1.0",
    "@rollup/plugin-node-resolve": "^15.2.3",
    "@rollup/plugin-replace": "5.0.4",
    "@rollup/plugin-terser": "^0.4.4",
    "@types/hash-sum": "^1.0.2",
    "@types/minimist": "^1.2.5",
    "@types/node": "^20.12.7",
    "@types/semver": "^7.5.8",
<<<<<<< HEAD
    "@vitest/coverage-istanbul": "^1.5.0",
    "@vitest/ui": "^1.5.0",
=======
    "@vitest/coverage-istanbul": "^1.5.2",
>>>>>>> b295cdf4
    "@vue/consolidate": "1.0.0",
    "conventional-changelog-cli": "^4.1.0",
    "enquirer": "^2.4.1",
    "esbuild": "^0.20.2",
    "esbuild-plugin-polyfill-node": "^0.3.0",
    "eslint": "^9.1.1",
    "eslint-plugin-import-x": "^0.5.0",
    "eslint-plugin-vitest": "^0.5.4",
    "estree-walker": "^2.0.2",
    "execa": "^8.0.1",
    "jsdom": "^24.0.0",
    "lint-staged": "^15.2.2",
    "lodash": "^4.17.21",
    "magic-string": "^0.30.10",
    "markdown-table": "^3.0.3",
    "marked": "^12.0.2",
    "minimist": "^1.2.8",
    "npm-run-all2": "^6.1.2",
    "picocolors": "^1.0.0",
    "prettier": "^3.2.5",
    "pretty-bytes": "^6.1.1",
    "pug": "^3.0.2",
    "puppeteer": "~22.7.1",
    "rimraf": "^5.0.5",
    "rollup": "^4.17.1",
    "rollup-plugin-dts": "^6.1.0",
    "rollup-plugin-esbuild": "^6.1.1",
    "rollup-plugin-polyfill-node": "^0.13.0",
    "semver": "^7.6.0",
    "serve": "^14.2.3",
    "simple-git-hooks": "^2.11.1",
    "terser": "^5.30.4",
    "todomvc-app-css": "^2.4.3",
    "tslib": "^2.6.2",
    "tsx": "^4.7.3",
    "typescript": "~5.4.5",
    "typescript-eslint": "^7.7.1",
    "vite": "^5.2.10",
    "vitest": "^1.5.2"
  },
  "pnpm": {
    "peerDependencyRules": {
      "allowedVersions": {
        "typescript-eslint>eslint": "^9.0.0",
        "@typescript-eslint/eslint-plugin>eslint": "^9.0.0",
        "@typescript-eslint/parser>eslint": "^9.0.0",
        "@typescript-eslint/type-utils>eslint": "^9.0.0",
        "@typescript-eslint/utils>eslint": "^9.0.0"
      }
    }
  }
}<|MERGE_RESOLUTION|>--- conflicted
+++ resolved
@@ -1,12 +1,7 @@
 {
   "private": true,
-<<<<<<< HEAD
   "version": "3.0.0-vapor",
-  "packageManager": "pnpm@9.0.5",
-=======
-  "version": "3.5.0-alpha.2",
   "packageManager": "pnpm@9.0.6",
->>>>>>> b295cdf4
   "type": "module",
   "scripts": {
     "dev": "node scripts/dev.js vue vue-vapor",
@@ -77,12 +72,8 @@
     "@types/minimist": "^1.2.5",
     "@types/node": "^20.12.7",
     "@types/semver": "^7.5.8",
-<<<<<<< HEAD
-    "@vitest/coverage-istanbul": "^1.5.0",
-    "@vitest/ui": "^1.5.0",
-=======
     "@vitest/coverage-istanbul": "^1.5.2",
->>>>>>> b295cdf4
+    "@vitest/ui": "^1.5.2",
     "@vue/consolidate": "1.0.0",
     "conventional-changelog-cli": "^4.1.0",
     "enquirer": "^2.4.1",
